import re
import warnings
import weakref
import unittest
import pickle

import typing
from typing import Any

from lxml import etree
from lxml.html import HtmlElement
from pkg_resources import parse_version

from parsel import Selector, SelectorList
from parsel.selector import (
    CannotRemoveElementWithoutRoot,
    CannotRemoveElementWithoutParent,
)


class SelectorTestCase(unittest.TestCase):

    sscls = Selector

    def assertIsSelector(self, value: Any) -> None:
        self.assertEqual(type(value), type(self.sscls(text="")))

    def assertIsSelectorList(self, value: Any) -> None:
        self.assertEqual(type(value), type(self.sscls.selectorlist_cls()))

    def test_pickle_selector(self) -> None:
        sel = self.sscls(text="<html><body><p>some text</p></body></html>")
        self.assertRaises(
            TypeError, lambda s: pickle.dumps(s, protocol=2), sel
        )

    def test_pickle_selector_list(self) -> None:
        sel = self.sscls(
            text="<html><body><ul><li>1</li><li>2</li><li>3</li></ul></body></html>"
        )
        sel_list = sel.css("li")
        empty_sel_list = sel.css("p")
        self.assertIsSelectorList(sel_list)
        self.assertIsSelectorList(empty_sel_list)
        self.assertRaises(
            TypeError, lambda s: pickle.dumps(s, protocol=2), sel_list
        )
        self.assertRaises(
            TypeError, lambda s: pickle.dumps(s, protocol=2), empty_sel_list
        )

    def test_simple_selection(self) -> None:
        """Simple selector tests"""
        body = "<p><input name='a'value='1'/><input name='b'value='2'/></p>"
        sel = self.sscls(text=body)

        xl = sel.xpath("//input")
        self.assertEqual(2, len(xl))
        for x in xl:
            self.assertIsSelector(x)

        self.assertEqual(
            sel.xpath("//input").extract(),
            [x.extract() for x in sel.xpath("//input")],
        )

        self.assertEqual(
            [x.extract() for x in sel.xpath("//input[@name='a']/@name")], ["a"]
        )
        self.assertEqual(
            [
                x.extract()
                for x in sel.xpath(
                    "number(concat(//input[@name='a']/@value, //input[@name='b']/@value))"
                )
            ],
            ["12.0"],
        )

        self.assertEqual(
            sel.xpath("concat('xpath', 'rules')").extract(), ["xpathrules"]
        )
        self.assertEqual(
            [
                x.extract()
                for x in sel.xpath(
                    "concat(//input[@name='a']/@value, //input[@name='b']/@value)"
                )
            ],
            ["12"],
        )

    def test_simple_selection_with_variables(self) -> None:
        """Using XPath variables"""
        body = "<p><input name='a' value='1'/><input name='b' value='2'/></p>"
        sel = self.sscls(text=body)

        self.assertEqual(
            [
                x.extract()
                for x in sel.xpath("//input[@value=$number]/@name", number=1)
            ],
            ["a"],
        )
        self.assertEqual(
            [
                x.extract()
                for x in sel.xpath("//input[@name=$letter]/@value", letter="b")
            ],
            ["2"],
        )

        self.assertEqual(
            sel.xpath(
                "count(//input[@value=$number or @name=$letter])",
                number=2,
                letter="a",
            ).extract(),
            ["2.0"],
        )

        # you can also pass booleans
        self.assertEqual(
            sel.xpath(
                "boolean(count(//input)=$cnt)=$test", cnt=2, test=True
            ).extract(),
            ["1"],
        )
        self.assertEqual(
            sel.xpath(
                "boolean(count(//input)=$cnt)=$test", cnt=4, test=True
            ).extract(),
            ["0"],
        )
        self.assertEqual(
            sel.xpath(
                "boolean(count(//input)=$cnt)=$test", cnt=4, test=False
            ).extract(),
            ["1"],
        )

        # for named nodes, you need to use "name()=node_name"
        self.assertEqual(
            sel.xpath(
                "boolean(count(//*[name()=$tag])=$cnt)=$test",
                tag="input",
                cnt=2,
                test=True,
            ).extract(),
            ["1"],
        )

    def test_simple_selection_with_variables_escape_friendly(self) -> None:
        """Using XPath variables with quotes that would need escaping with string formatting"""
        body = """<p>I'm mixing single and <input name='a' value='I say "Yeah!"'/>
        "double quotes" and I don't care :)</p>"""
        sel = self.sscls(text=body)

        t = 'I say "Yeah!"'
        # naive string formatting with give something like:
        # ValueError: XPath error: Invalid predicate in //input[@value="I say "Yeah!""]/@name
        self.assertRaises(
            ValueError, sel.xpath, f'//input[@value="{t}"]/@name'
        )

        # with XPath variables, escaping is done for you
        self.assertEqual(
            [
                x.extract()
                for x in sel.xpath("//input[@value=$text]/@name", text=t)
            ],
            ["a"],
        )
        lt = """I'm mixing single and "double quotes" and I don't care :)"""
        # the following gives you something like
        # ValueError: XPath error: Invalid predicate in //p[normalize-space()='I'm mixing single and "double quotes" and I don't care :)']//@name
        self.assertRaises(
            ValueError, sel.xpath, f"//p[normalize-space()='{lt}']//@name"
        )

        self.assertEqual(
            [
                x.extract()
                for x in sel.xpath(
                    "//p[normalize-space()=$lng]//@name", lng=lt
                )
            ],
            ["a"],
        )

    def test_accessing_attributes(self) -> None:
        body = """
<html lang="en" version="1.0">
    <body>
        <ul id="some-list" class="list-cls" class="list-cls">
            <li class="item-cls" id="list-item-1">
            <li class="item-cls active" id="list-item-2">
            <li class="item-cls" id="list-item-3">
        </ul>
    </body>
</html>
        """
        sel = self.sscls(text=body)
        self.assertEqual({"lang": "en", "version": "1.0"}, sel.attrib)
        self.assertEqual(
            {"id": "some-list", "class": "list-cls"}, sel.css("ul")[0].attrib
        )

        # for a SelectorList, bring the attributes of first-element only
        self.assertEqual(
            {"id": "some-list", "class": "list-cls"}, sel.css("ul").attrib
        )
        self.assertEqual(
            {"class": "item-cls", "id": "list-item-1"}, sel.css("li").attrib
        )
        self.assertEqual({}, sel.css("body").attrib)
        self.assertEqual({}, sel.css("non-existing-element").attrib)

        self.assertEqual(
            [
                {"class": "item-cls", "id": "list-item-1"},
                {"class": "item-cls active", "id": "list-item-2"},
                {"class": "item-cls", "id": "list-item-3"},
            ],
            [e.attrib for e in sel.css("li")],
        )

    def test_representation_slice(self) -> None:
        body = f"<p><input name='{50 * 'b'}' value='\xa9'/></p>"
        sel = self.sscls(text=body)

        representation = (
            f"<Selector xpath='//input/@name' data='{37 * 'b'}...'>"
        )

        self.assertEqual(
            [repr(it) for it in sel.xpath("//input/@name")], [representation]
        )

    def test_representation_unicode_query(self) -> None:
        body = f"<p><input name='{50 * 'b'}' value='\xa9'/></p>"

        representation = (
            "<Selector xpath='//input[@value=\"©\"]/@value' data='©'>"
        )

        sel = self.sscls(text=body)
        self.assertEqual(
            [repr(it) for it in sel.xpath('//input[@value="\xa9"]/@value')],
            [representation],
        )

    def test_check_text_argument_type(self) -> None:
        self.assertRaisesRegex(
            TypeError,
            "text argument should be of type",
            self.sscls,
            b"<html/>",
        )

    def test_extract_first(self) -> None:
        """Test if extract_first() returns first element"""
        body = '<ul><li id="1">1</li><li id="2">2</li></ul>'
        sel = self.sscls(text=body)

        self.assertEqual(
            sel.xpath("//ul/li/text()").extract_first(),
            sel.xpath("//ul/li/text()").extract()[0],
        )

        self.assertEqual(
            sel.xpath('//ul/li[@id="1"]/text()').extract_first(),
            sel.xpath('//ul/li[@id="1"]/text()').extract()[0],
        )

        self.assertEqual(
            sel.xpath("//ul/li[2]/text()").extract_first(),
            sel.xpath("//ul/li/text()").extract()[1],
        )

        self.assertEqual(
            sel.xpath('/ul/li[@id="doesnt-exist"]/text()').extract_first(),
            None,
        )

    def test_extract_first_default(self) -> None:
        """Test if extract_first() returns default value when no results found"""
        body = '<ul><li id="1">1</li><li id="2">2</li></ul>'
        sel = self.sscls(text=body)

        self.assertEqual(
            sel.xpath("//div/text()").extract_first(default="missing"),
            "missing",
        )

    def test_selector_get_alias(self) -> None:
        """Test if get() returns extracted value on a Selector"""
        body = '<ul><li id="1">1</li><li id="2">2</li><li id="3">3</li></ul>'
        sel = self.sscls(text=body)

        self.assertEqual(
            sel.xpath("//ul/li[position()>1]")[0].get(), '<li id="2">2</li>'
        )
        self.assertEqual(
            sel.xpath("//ul/li[position()>1]/text()")[0].get(), "2"
        )

    def test_selector_getall_alias(self) -> None:
        """Test if get() returns extracted value on a Selector"""
        body = '<ul><li id="1">1</li><li id="2">2</li><li id="3">3</li></ul>'
        sel = self.sscls(text=body)

        self.assertListEqual(
            sel.xpath("//ul/li[position()>1]")[0].getall(),
            ['<li id="2">2</li>'],
        )
        self.assertListEqual(
            sel.xpath("//ul/li[position()>1]/text()")[0].getall(), ["2"]
        )

    def test_selectorlist_get_alias(self) -> None:
        """Test if get() returns first element for a selection call"""
        body = '<ul><li id="1">1</li><li id="2">2</li><li id="3">3</li></ul>'
        sel = self.sscls(text=body)

        self.assertEqual(sel.xpath("//ul/li").get(), '<li id="1">1</li>')
        self.assertEqual(sel.xpath("//ul/li/text()").get(), "1")

    def test_re_first(self) -> None:
        """Test if re_first() returns first matched element"""
        body = '<ul><li id="1">1</li><li id="2">2</li></ul>'
        sel = self.sscls(text=body)

        self.assertEqual(
            sel.xpath("//ul/li/text()").re_first(r"\d"),
            sel.xpath("//ul/li/text()").re(r"\d")[0],
        )

        self.assertEqual(
            sel.xpath('//ul/li[@id="1"]/text()').re_first(r"\d"),
            sel.xpath('//ul/li[@id="1"]/text()').re(r"\d")[0],
        )

        self.assertEqual(
            sel.xpath("//ul/li[2]/text()").re_first(r"\d"),
            sel.xpath("//ul/li/text()").re(r"\d")[1],
        )

        self.assertEqual(sel.xpath("/ul/li/text()").re_first(r"\w+"), None)
        self.assertEqual(
            sel.xpath('/ul/li[@id="doesnt-exist"]/text()').re_first(r"\d"),
            None,
        )

        self.assertEqual(sel.re_first(r'id="(\d+)'), "1")
        self.assertEqual(sel.re_first(r"foo"), None)
        self.assertEqual(sel.re_first(r"foo", default="bar"), "bar")

    def test_extract_first_re_default(self) -> None:
        """Test if re_first() returns default value when no results found"""
        body = '<ul><li id="1">1</li><li id="2">2</li></ul>'
        sel = self.sscls(text=body)

        self.assertEqual(
            sel.xpath("//div/text()").re_first(r"\w+", default="missing"),
            "missing",
        )
        self.assertEqual(
            sel.xpath("/ul/li/text()").re_first(r"\w+", default="missing"),
            "missing",
        )

    def test_select_unicode_query(self) -> None:
        body = "<p><input name='\xa9' value='1'/></p>"
        sel = self.sscls(text=body)
        self.assertEqual(
            sel.xpath('//input[@name="\xa9"]/@value').extract(), ["1"]
        )

    def test_list_elements_type(self) -> None:
        """Test Selector returning the same type in selection methods"""
        text = "<p>test<p>"
        self.assertEqual(
            type(self.sscls(text=text).xpath("//p")[0]),
            type(self.sscls(text=text)),
        )
        self.assertEqual(
            type(self.sscls(text=text).css("p")[0]),
            type(self.sscls(text=text)),
        )

    def test_boolean_result(self) -> None:
        body = "<p><input name='a'value='1'/><input name='b'value='2'/></p>"
        xs = self.sscls(text=body)
        self.assertEqual(
            xs.xpath("//input[@name='a']/@name='a'").extract(), ["1"]
        )
        self.assertEqual(
            xs.xpath("//input[@name='a']/@name='n'").extract(), ["0"]
        )

    def test_differences_parsing_xml_vs_html(self) -> None:
        """Test that XML and HTML Selector's behave differently"""
        # some text which is parsed differently by XML and HTML flavors
        text = '<div><img src="a.jpg"><p>Hello</div>'
        hs = self.sscls(text=text, type="html")
        self.assertEqual(
            hs.xpath("//div").extract(),
            ['<div><img src="a.jpg"><p>Hello</p></div>'],
        )

        xs = self.sscls(text=text, type="xml")
        self.assertEqual(
            xs.xpath("//div").extract(),
            ['<div><img src="a.jpg"><p>Hello</p></img></div>'],
        )

    def test_error_for_unknown_selector_type(self) -> None:
        self.assertRaises(ValueError, self.sscls, text="", type="_na_")

    def test_text_or_root_is_required(self) -> None:
        self.assertRaisesRegex(
            ValueError,
            "Selector needs either text or root argument",
            self.sscls,
        )

    def test_bool(self) -> None:
        text = '<a href="" >false</a><a href="nonempty">true</a>'
        hs = self.sscls(text=text, type="html")
        falsish = hs.xpath("//a/@href")[0]
        self.assertEqual(falsish.extract(), "")
        self.assertFalse(falsish)
        trueish = hs.xpath("//a/@href")[1]
        self.assertEqual(trueish.extract(), "nonempty")
        self.assertTrue(trueish)

    def test_slicing(self) -> None:
        text = "<div><p>1</p><p>2</p><p>3</p></div>"
        hs = self.sscls(text=text, type="html")
        self.assertIsSelector(hs.css("p")[2])
        self.assertIsSelectorList(hs.css("p")[2:3])
        self.assertIsSelectorList(hs.css("p")[:2])
        self.assertEqual(hs.css("p")[2:3].extract(), ["<p>3</p>"])
        self.assertEqual(hs.css("p")[1:3].extract(), ["<p>2</p>", "<p>3</p>"])

    def test_nested_selectors(self) -> None:
        """Nested selector tests"""
        body = """<body>
                    <div class='one'>
                      <ul>
                        <li>one</li><li>two</li>
                      </ul>
                    </div>
                    <div class='two'>
                      <ul>
                        <li>four</li><li>five</li><li>six</li>
                      </ul>
                    </div>
                  </body>"""

        x = self.sscls(text=body)
        divtwo = x.xpath('//div[@class="two"]')
        self.assertEqual(
            divtwo.xpath("//li").extract(),
            [
                "<li>one</li>",
                "<li>two</li>",
                "<li>four</li>",
                "<li>five</li>",
                "<li>six</li>",
            ],
        )
        self.assertEqual(
            divtwo.xpath("./ul/li").extract(),
            ["<li>four</li>", "<li>five</li>", "<li>six</li>"],
        )
        self.assertEqual(
            divtwo.xpath(".//li").extract(),
            ["<li>four</li>", "<li>five</li>", "<li>six</li>"],
        )
        self.assertEqual(divtwo.xpath("./li").extract(), [])

    def test_selectorlist_getall_alias(self) -> None:
        """Nested selector tests using getall()"""
        body = """<body>
                    <div class='one'>
                      <ul>
                        <li>one</li><li>two</li>
                      </ul>
                    </div>
                    <div class='two'>
                      <ul>
                        <li>four</li><li>five</li><li>six</li>
                      </ul>
                    </div>
                  </body>"""

        x = self.sscls(text=body)
        divtwo = x.xpath('//div[@class="two"]')
        self.assertEqual(
            divtwo.xpath("//li").getall(),
            [
                "<li>one</li>",
                "<li>two</li>",
                "<li>four</li>",
                "<li>five</li>",
                "<li>six</li>",
            ],
        )
        self.assertEqual(
            divtwo.xpath("./ul/li").getall(),
            ["<li>four</li>", "<li>five</li>", "<li>six</li>"],
        )
        self.assertEqual(
            divtwo.xpath(".//li").getall(),
            ["<li>four</li>", "<li>five</li>", "<li>six</li>"],
        )
        self.assertEqual(divtwo.xpath("./li").getall(), [])

    def test_mixed_nested_selectors(self) -> None:
        body = """<body>
                    <div id=1>not<span>me</span></div>
                    <div class="dos"><p>text</p><a href='#'>foo</a></div>
               </body>"""
        sel = self.sscls(text=body)
        self.assertEqual(
            sel.xpath('//div[@id="1"]').css("span::text").extract(), ["me"]
        )
        self.assertEqual(
            sel.css("#1").xpath("./span/text()").extract(), ["me"]
        )

    def test_dont_strip(self) -> None:
        sel = self.sscls(text='<div>fff: <a href="#">zzz</a></div>')
        self.assertEqual(sel.xpath("//text()").extract(), ["fff: ", "zzz"])

    def test_namespaces_simple(self) -> None:
        body = """
        <test xmlns:somens="http://scrapy.org">
           <somens:a id="foo">take this</a>
           <a id="bar">found</a>
        </test>
        """

        x = self.sscls(text=body, type="xml")

        x.register_namespace("somens", "http://scrapy.org")
        self.assertEqual(x.xpath("//somens:a/text()").extract(), ["take this"])

    def test_namespaces_adhoc(self) -> None:
        body = """
        <test xmlns:somens="http://scrapy.org">
           <somens:a id="foo">take this</a>
           <a id="bar">found</a>
        </test>
        """

        x = self.sscls(text=body, type="xml")

        self.assertEqual(
            x.xpath(
                "//somens:a/text()", namespaces={"somens": "http://scrapy.org"}
            ).extract(),
            ["take this"],
        )

    def test_namespaces_adhoc_variables(self) -> None:
        body = """
        <test xmlns:somens="http://scrapy.org">
           <somens:a id="foo">take this</a>
           <a id="bar">found</a>
        </test>
        """

        x = self.sscls(text=body, type="xml")

        self.assertEqual(
            x.xpath(
                "//somens:a/following-sibling::a[@id=$identifier]/text()",
                namespaces={"somens": "http://scrapy.org"},
                identifier="bar",
            ).extract(),
            ["found"],
        )

    def test_namespaces_multiple(self) -> None:
        body = """<?xml version="1.0" encoding="UTF-8"?>
<BrowseNode xmlns="http://webservices.amazon.com/AWSECommerceService/2005-10-05"
            xmlns:b="http://somens.com"
            xmlns:p="http://www.scrapy.org/product" >
    <b:Operation>hello</b:Operation>
    <TestTag b:att="value"><Other>value</Other></TestTag>
    <p:SecondTestTag><material>iron</material><price>90</price><p:name>Dried Rose</p:name></p:SecondTestTag>
</BrowseNode>
        """
        x = self.sscls(text=body, type="xml")
        x.register_namespace(
            "xmlns",
            "http://webservices.amazon.com/AWSECommerceService/2005-10-05",
        )
        x.register_namespace("p", "http://www.scrapy.org/product")
        x.register_namespace("b", "http://somens.com")
        self.assertEqual(len(x.xpath("//xmlns:TestTag")), 1)
        self.assertEqual(x.xpath("//b:Operation/text()").extract()[0], "hello")
        self.assertEqual(
            x.xpath("//xmlns:TestTag/@b:att").extract()[0], "value"
        )
        self.assertEqual(
            x.xpath("//p:SecondTestTag/xmlns:price/text()").extract()[0], "90"
        )
        self.assertEqual(
            x.xpath("//p:SecondTestTag")
            .xpath("./xmlns:price/text()")[0]
            .extract(),
            "90",
        )
        self.assertEqual(
            x.xpath("//p:SecondTestTag/xmlns:material/text()").extract()[0],
            "iron",
        )

    def test_namespaces_multiple_adhoc(self) -> None:
        body = """<?xml version="1.0" encoding="UTF-8"?>
<BrowseNode xmlns="http://webservices.amazon.com/AWSECommerceService/2005-10-05"
            xmlns:b="http://somens.com"
            xmlns:p="http://www.scrapy.org/product" >
    <b:Operation>hello</b:Operation>
    <TestTag b:att="value"><Other>value</Other></TestTag>
    <p:SecondTestTag><material>iron</material><price>90</price><p:name>Dried Rose</p:name></p:SecondTestTag>
</BrowseNode>
        """
        x = self.sscls(text=body, type="xml")
        x.register_namespace(
            "xmlns",
            "http://webservices.amazon.com/AWSECommerceService/2005-10-05",
        )
        self.assertEqual(len(x.xpath("//xmlns:TestTag")), 1)

        # "b" namespace is not declared yet
        self.assertRaises(ValueError, x.xpath, "//xmlns:TestTag/@b:att")

        # "b" namespace being passed ad-hoc
        self.assertEqual(
            x.xpath(
                "//b:Operation/text()", namespaces={"b": "http://somens.com"}
            ).extract()[0],
            "hello",
        )

        # "b" namespace declaration is not cached
        self.assertRaises(ValueError, x.xpath, "//xmlns:TestTag/@b:att")

        # "xmlns" is still defined
        self.assertEqual(
            x.xpath(
                "//xmlns:TestTag/@b:att", namespaces={"b": "http://somens.com"}
            ).extract()[0],
            "value",
        )

        # chained selectors still have knowledge of register_namespace() operations
        self.assertEqual(
            x.xpath(
                "//p:SecondTestTag",
                namespaces={"p": "http://www.scrapy.org/product"},
            )
            .xpath("./xmlns:price/text()")[0]
            .extract(),
            "90",
        )

        # but chained selector don't know about parent ad-hoc declarations
        self.assertRaises(
            ValueError,
            x.xpath(
                "//p:SecondTestTag",
                namespaces={"p": "http://www.scrapy.org/product"},
            ).xpath,
            "p:name/text()",
        )

        # ad-hoc declarations need repeats when chaining
        self.assertEqual(
            x.xpath(
                "//p:SecondTestTag",
                namespaces={"p": "http://www.scrapy.org/product"},
            )
            .xpath(
                "p:name/text()",
                namespaces={"p": "http://www.scrapy.org/product"},
            )
            .extract_first(),
            "Dried Rose",
        )

        # declaring several ad-hoc namespaces
        self.assertEqual(
            x.xpath(
                "string(//b:Operation/following-sibling::xmlns:TestTag"
                "/following-sibling::*//p:name)",
                namespaces={
                    "b": "http://somens.com",
                    "p": "http://www.scrapy.org/product",
                },
            ).extract_first(),
            "Dried Rose",
        )

        # "p" prefix is not cached from previous calls
        self.assertRaises(
            ValueError, x.xpath, "//p:SecondTestTag/xmlns:price/text()"
        )

        x.register_namespace("p", "http://www.scrapy.org/product")
        self.assertEqual(
            x.xpath("//p:SecondTestTag/xmlns:material/text()").extract()[0],
            "iron",
        )

    def test_make_links_absolute(self) -> None:
        text = '<a href="file.html">link to file</a>'
        sel = Selector(text=text, base_url="http://example.com")
        typing.cast(HtmlElement, sel.root).make_links_absolute()
        self.assertEqual(
            "http://example.com/file.html",
            sel.xpath("//a/@href").extract_first(),
        )

    def test_re(self) -> None:
        body = """<div>Name: Mary
                    <ul>
                      <li>Name: John</li>
                      <li>Age: 10</li>
                      <li>Name: Paul</li>
                      <li>Age: 20</li>
                    </ul>
                    Age: 20
                  </div>"""
        x = self.sscls(text=body)

        name_re = re.compile(r"Name: (\w+)")
        self.assertEqual(x.xpath("//ul/li").re(name_re), ["John", "Paul"])
        self.assertEqual(x.xpath("//ul/li").re(r"Age: (\d+)"), ["10", "20"])

        # Test named group, hit and miss
        x = self.sscls(text="foobar")
        self.assertEqual(x.re("(?P<extract>foo)"), ["foo"])
        self.assertEqual(x.re("(?P<extract>baz)"), [])

        # A purposely constructed test for an edge case
        x = self.sscls(text="baz")
        self.assertEqual(x.re("(?P<extract>foo)|(?P<bar>baz)"), [])

    def test_re_replace_entities(self) -> None:
        body = """<script>{"foo":"bar &amp; &quot;baz&quot;"}</script>"""
        x = self.sscls(text=body)

        name_re = re.compile('{"foo":(.*)}')

        # by default, only &amp; and &lt; are preserved ;
        # other entities are converted
        expected = '"bar &amp; "baz""'
        self.assertEqual(x.xpath("//script/text()").re(name_re), [expected])
        self.assertEqual(x.xpath("//script").re(name_re), [expected])
        self.assertEqual(x.xpath("//script/text()")[0].re(name_re), [expected])
        self.assertEqual(x.xpath("//script")[0].re(name_re), [expected])

        # check that re_first() works the same way for single value output
        self.assertEqual(x.xpath("//script").re_first(name_re), expected)
        self.assertEqual(x.xpath("//script")[0].re_first(name_re), expected)

        # switching off replace_entities will preserve &quot; also
        expected = '"bar &amp; &quot;baz&quot;"'
        self.assertEqual(
            x.xpath("//script/text()").re(name_re, replace_entities=False),
            [expected],
        )
        self.assertEqual(
            x.xpath("//script")[0].re(name_re, replace_entities=False),
            [expected],
        )

        self.assertEqual(
            x.xpath("//script/text()").re_first(
                name_re, replace_entities=False
            ),
            expected,
        )
        self.assertEqual(
            x.xpath("//script")[0].re_first(name_re, replace_entities=False),
            expected,
        )

    def test_re_intl(self) -> None:
        body = "<div>Evento: cumplea\xf1os</div>"
        x = self.sscls(text=body)
        self.assertEqual(
            x.xpath("//div").re(r"Evento: (\w+)"), ["cumplea\xf1os"]
        )

    def test_selector_over_text(self) -> None:
        hs = self.sscls(text="<root>lala</root>")
        self.assertEqual(
            hs.extract(), "<html><body><root>lala</root></body></html>"
        )
        xs = self.sscls(text="<root>lala</root>", type="xml")
        self.assertEqual(xs.extract(), "<root>lala</root>")
        self.assertEqual(xs.xpath(".").extract(), ["<root>lala</root>"])

    def test_invalid_xpath(self) -> None:
        "Test invalid xpath raises ValueError with the invalid xpath"
        x = self.sscls(text="<html></html>")
        xpath = "//test[@foo='bar]"
        self.assertRaisesRegex(ValueError, re.escape(xpath), x.xpath, xpath)

    def test_invalid_xpath_unicode(self) -> None:
        "Test *Unicode* invalid xpath raises ValueError with the invalid xpath"
        x = self.sscls(text="<html></html>")
        xpath = "//test[@foo='\\u0431ar]"
        self.assertRaisesRegex(ValueError, re.escape(xpath), x.xpath, xpath)

    def test_http_header_encoding_precedence(self) -> None:
        # '\xa3'     = pound symbol in unicode
        # '\xc2\xa3' = pound symbol in utf-8
        # '\xa3'     = pound symbol in latin-1 (iso-8859-1)

        text = """<html>
        <head><meta http-equiv="Content-Type" content="text/html; charset=iso-8859-1"></head>
        <body><span id="blank">\xa3</span></body></html>"""
        x = self.sscls(text=text)
        self.assertEqual(
            x.xpath("//span[@id='blank']/text()").extract(), ["\xa3"]
        )

    def test_empty_bodies_shouldnt_raise_errors(self) -> None:
        self.sscls(text="").xpath("//text()").extract()

    def test_bodies_with_comments_only(self) -> None:
        sel = self.sscls(
            text="<!-- hello world -->", base_url="http://example.com"
        )
        self.assertEqual("http://example.com", sel.root.base)

    def test_null_bytes_shouldnt_raise_errors(self) -> None:
        text = "<root>pre\x00post</root>"
        self.sscls(text).xpath("//text()").extract()

    def test_replacement_char_from_badly_encoded_body(self) -> None:
        # \xe9 alone isn't valid utf8 sequence
        text = "<html><p>an Jos\\ufffd de</p><html>"
        self.assertEqual(
            ["an Jos\\ufffd de"], self.sscls(text).xpath("//text()").extract()
        )

    def test_select_on_unevaluable_nodes(self) -> None:
        r = self.sscls(text='<span class="big">some text</span>')
        # Text node
        x1 = r.xpath("//text()")
        self.assertEqual(x1.extract(), ["some text"])
        self.assertEqual(x1.xpath(".//b").extract(), [])
        # Tag attribute
        x1 = r.xpath("//span/@class")
        self.assertEqual(x1.extract(), ["big"])
        self.assertEqual(x1.xpath(".//text()").extract(), [])

    def test_select_on_text_nodes(self) -> None:
        r = self.sscls(
            text="<div><b>Options:</b>opt1</div><div><b>Other</b>opt2</div>"
        )
        x1 = r.xpath(
            "//div/descendant::text()[preceding-sibling::b[contains(text(), 'Options')]]"
        )
        self.assertEqual(x1.extract(), ["opt1"])

        x1 = r.xpath(
            "//div/descendant::text()/preceding-sibling::b[contains(text(), 'Options')]"
        )
        self.assertEqual(x1.extract(), ["<b>Options:</b>"])

    @unittest.skip("Text nodes lost parent node reference in lxml")
    def test_nested_select_on_text_nodes(self) -> None:
        # FIXME: does not work with lxml backend [upstream]
        r = self.sscls(
            text="<div><b>Options:</b>opt1</div><div><b>Other</b>opt2</div>"
        )
        x1 = r.xpath("//div/descendant::text()")
        x2 = x1.xpath("./preceding-sibling::b[contains(text(), 'Options')]")
        self.assertEqual(x2.extract(), ["<b>Options:</b>"])

    def test_weakref_slots(self) -> None:
        """Check that classes are using slots and are weak-referenceable"""
        x = self.sscls(text="")
        weakref.ref(x)
        assert not hasattr(
            x, "__dict__"
        ), f"{x.__class__.__name__} does not use __slots__"

    def test_remove_namespaces(self) -> None:
        xml = """<?xml version="1.0" encoding="UTF-8"?>
<feed xmlns="http://www.w3.org/2005/Atom" xml:lang="en-US" xmlns:media="http://search.yahoo.com/mrss/">
  <link type="text/html"/>
  <entry>
    <link type="text/html"/>
  </entry>
  <link type="application/atom+xml"/>
</feed>
"""
        sel = self.sscls(text=xml, type="xml")
        self.assertEqual(len(sel.xpath("//link")), 0)
        self.assertEqual(len(sel.xpath("./namespace::*")), 3)
        sel.remove_namespaces()
        self.assertEqual(len(sel.xpath("//link")), 3)
        self.assertEqual(len(sel.xpath("./namespace::*")), 1)

    def test_remove_namespaces_embedded(self) -> None:
        xml = """
        <feed xmlns="http://www.w3.org/2005/Atom">
          <link type="text/html"/>
          <entry>
            <link type="text/html"/>
          </entry>
          <svg xmlns="http://www.w3.org/2000/svg" version="1.1" viewBox="0 0 100 100">
            <linearGradient id="gradient">
              <stop class="begin" offset="0%" style="stop-color:yellow;"/>
              <stop class="end" offset="80%" style="stop-color:green;"/>
            </linearGradient>
            <circle cx="50" cy="50" r="30" style="fill:url(#gradient)" />
          </svg>
        </feed>
        """
        sel = self.sscls(text=xml, type="xml")
        self.assertEqual(len(sel.xpath("//link")), 0)
        self.assertEqual(len(sel.xpath("//stop")), 0)
        self.assertEqual(len(sel.xpath("./namespace::*")), 2)
        self.assertEqual(
            len(
                sel.xpath(
                    "//f:link", namespaces={"f": "http://www.w3.org/2005/Atom"}
                )
            ),
            2,
        )
        self.assertEqual(
            len(
                sel.xpath(
                    "//s:stop", namespaces={"s": "http://www.w3.org/2000/svg"}
                )
            ),
            2,
        )
        sel.remove_namespaces()
        self.assertEqual(len(sel.xpath("//link")), 2)
        self.assertEqual(len(sel.xpath("//stop")), 2)
        self.assertEqual(len(sel.xpath("./namespace::*")), 1)

    def test_remove_attributes_namespaces(self) -> None:
        xml = """<?xml version="1.0" encoding="UTF-8"?>
<feed xmlns:atom="http://www.w3.org/2005/Atom" xml:lang="en-US" xmlns:media="http://search.yahoo.com/mrss/">
  <link atom:type="text/html"/>
  <entry>
    <link atom:type="text/html"/>
  </entry>
  <link atom:type="application/atom+xml"/>
</feed>
"""
        sel = self.sscls(text=xml, type="xml")
        self.assertEqual(len(sel.xpath("//link/@type")), 0)
        sel.remove_namespaces()
        self.assertEqual(len(sel.xpath("//link/@type")), 3)

    def test_smart_strings(self) -> None:
        """Lxml smart strings return values"""

        class SmartStringsSelector(Selector):
            _lxml_smart_strings = True

        body = """<body>
                    <div class='one'>
                      <ul>
                        <li>one</li><li>two</li>
                      </ul>
                    </div>
                    <div class='two'>
                      <ul>
                        <li>four</li><li>five</li><li>six</li>
                      </ul>
                    </div>
                  </body>"""

        # .getparent() is available for text nodes and attributes
        # only when smart_strings are on
        x = self.sscls(text=body)
        li_text = x.xpath("//li/text()")
        self.assertFalse(any([hasattr(e.root, "getparent") for e in li_text]))
        div_class = x.xpath("//div/@class")
        self.assertFalse(
            any([hasattr(e.root, "getparent") for e in div_class])
        )

        smart_x = SmartStringsSelector(text=body)
        smart_li_text = smart_x.xpath("//li/text()")
        self.assertTrue(
            all([hasattr(e.root, "getparent") for e in smart_li_text])
        )
        smart_div_class = smart_x.xpath("//div/@class")
        self.assertTrue(
            all([hasattr(e.root, "getparent") for e in smart_div_class])
        )

    def test_xml_entity_expansion(self) -> None:
        malicious_xml = (
            '<?xml version="1.0" encoding="ISO-8859-1"?>'
            "<!DOCTYPE foo [ <!ELEMENT foo ANY > <!ENTITY xxe SYSTEM "
            '"file:///etc/passwd" >]><foo>&xxe;</foo>'
        )

        sel = self.sscls(text=malicious_xml, type="xml")

        self.assertEqual(sel.extract(), "<foo>&xxe;</foo>")

    def test_configure_base_url(self) -> None:
        sel = self.sscls(text="nothing", base_url="http://example.com")
        self.assertEqual("http://example.com", sel.root.base)

    def test_extending_selector(self) -> None:
        class MySelectorList(SelectorList["MySelector"]):
            pass

        class MySelector(Selector):
            selectorlist_cls = MySelectorList

            def extra_method(self) -> str:
                return "extra" + self.get()

        sel = MySelector(text="<html><div>foo</div></html>")
        self.assertIsInstance(sel.xpath("//div"), MySelectorList)
        self.assertIsInstance(sel.xpath("//div")[0], MySelector)
        self.assertIsInstance(sel.css("div"), MySelectorList)
        self.assertIsInstance(sel.css("div")[0], MySelector)
        content: str = sel.css("div")[0].extra_method()
        self.assertEqual("extra<div>foo</div>", content)

    def test_replacement_null_char_from_body(self) -> None:
        text = "<html>\x00<body><p>Grainy</p></body></html>"
        self.assertEqual(
            "<html><body><p>Grainy</p></body></html>",
            self.sscls(text).extract(),
        )

    def test_remove_selector_list(self) -> None:
        sel = self.sscls(
            text="<html><body><ul><li>1</li><li>2</li><li>3</li></ul></body></html>"
        )
        sel_list = sel.css("li")
        sel_list.drop()
        self.assertIsSelectorList(sel.css("li"))
        self.assertEqual(sel.css("li"), [])

    def test_remove_selector(self) -> None:
        sel = self.sscls(
            text="<html><body><ul><li>1</li><li>2</li><li>3</li></ul></body></html>"
        )
        sel_list = sel.css("li")
        sel_list[0].drop()
        self.assertIsSelectorList(sel.css("li"))
        self.assertEqual(sel.css("li::text").getall(), ["2", "3"])

    def test_remove_pseudo_element_selector_list(self) -> None:
        sel = self.sscls(
            text="<html><body><ul><li>1</li><li>2</li><li>3</li></ul></body></html>"
        )
        sel_list = sel.css("li::text")
        self.assertEqual(sel_list.getall(), ["1", "2", "3"])
        with self.assertRaises(CannotRemoveElementWithoutRoot):
            sel_list.drop()

        self.assertIsSelectorList(sel.css("li"))
        self.assertEqual(sel.css("li::text").getall(), ["1", "2", "3"])

    def test_remove_pseudo_element_selector(self) -> None:
        sel = self.sscls(
            text="<html><body><ul><li>1</li><li>2</li><li>3</li></ul></body></html>"
        )
        sel_list = sel.css("li::text")
        self.assertEqual(sel_list.getall(), ["1", "2", "3"])
        with self.assertRaises(CannotRemoveElementWithoutRoot):
            sel_list[0].drop()

        self.assertIsSelectorList(sel.css("li"))
        self.assertEqual(sel.css("li::text").getall(), ["1", "2", "3"])

    def test_remove_root_element_selector(self) -> None:
        sel = self.sscls(
            text="<html><body><ul><li>1</li><li>2</li><li>3</li></ul></body></html>"
        )
        sel_list = sel.css("li::text")
        self.assertEqual(sel_list.getall(), ["1", "2", "3"])
        with self.assertRaises(CannotRemoveElementWithoutParent):
            sel.drop()

        with self.assertRaises(CannotRemoveElementWithoutParent):
            sel.css("html").drop()

        self.assertIsSelectorList(sel.css("li"))
        self.assertEqual(sel.css("li::text").getall(), ["1", "2", "3"])

        sel.css("body").drop()
        self.assertEqual(sel.get(), "<html></html>")

    def test_deep_nesting(self):
        lxml_version = parse_version(etree.__version__)
        lxml_huge_tree_version = parse_version("4.2")

        content = """
        <html>
        <body>
        <span><span><span><span><span><span><span><span><span><span><span><span><span><span><span><span><span><span>
        <span><span><span><span><span><span><span><span><span><span><span><span><span><span><span><span><span><span>
        <span><span><span><span><span><span><span><span><span><span><span><span><span><span><span><span><span><span>
        <span><span><span><span><span><span><span><span><span><span><span><span><span><span><span><span><span><span>
        <span><span><span><span><span><span><span><span><span><span><span><span><span><span><span><span><span><span>
        <span><span><span><span><span><span><span><span><span><span><span><span><span><span><span><span><span><span>
        <span><span><span><span><span><span><span><span><span><span><span><span><span><span><span><span><span><span>
        <span><span><span><span><span><span><span><span><span><span><span><span><span><span><span><span><span><span>
        <span><span><span><span><span><span><span><span><span><span><span><span><span><span><span><span><span><span>
        <span><span><span><span><span><span><span><span><span><span><span><span><span><span><span><span><span><span>
        <span><span><span><span><span><span><span><span><span><span><span><span><span><span><span><span><span><span>
        <span><span><span><span><span><span><span><span><span><span><span><span><span><span><span><span><span><span>
        <span><span><span><span><span><span><span><span><span><span><span><span><span><span><span><span><span><span>
        <span><span><span><span><span><span><span><span><span><span><span><span><span><span><span><span><span><span>
        <span><span><span><span><span><span><span><span><span><span><span><span><span><span><span><span><span><span>
        <span><span><span><span><span><span><span><span><span><span><span><span>
        hello world
        </span></span></span></span></span></span></span></span></span></span></span></span></span></span></span></span>
        </span></span></span></span></span></span></span></span></span></span></span></span></span></span></span></span>
        </span></span></span></span></span></span></span></span></span></span></span></span></span></span></span></span>
        </span></span></span></span></span></span></span></span></span></span></span></span></span></span></span></span>
        </span></span></span></span></span></span></span></span></span></span></span></span></span></span></span></span>
        </span></span></span></span></span></span></span></span></span></span></span></span></span></span></span></span>
        </span></span></span></span></span></span></span></span></span></span></span></span></span></span></span></span>
        </span></span></span></span></span></span></span></span></span></span></span></span></span></span></span></span>
        </span></span></span></span></span></span></span></span></span></span></span></span></span></span></span></span>
        </span></span></span></span></span></span></span></span></span></span></span></span></span></span></span></span>
        </span></span></span></span></span></span></span></span></span></span></span></span></span></span></span></span>
        </span></span></span></span></span></span></span></span></span></span></span></span></span></span></span></span>
        </span></span></span></span></span></span></span></span></span></span></span></span></span></span></span></span>
        </span></span></span></span></span></span></span></span></span></span></span></span></span></span></span></span>
        </span></span></span></span></span></span></span></span></span></span></span></span></span></span></span></span>
        </span></span></span></span></span></span></span></span></span></span></span></span></span></span></span></span>
        </span></span></span></span></span></span></span></span></span></span></span></span></span></span></span></span>
        </span></span></span></span></span></span></span></span></span></span>
        <table>
         <tr><td>some test</td></tr>
        </table>
        </body>
        </html>
        """

        # If lxml doesn't support huge trees expect wrong results and a warning
        if lxml_version < lxml_huge_tree_version:
            with warnings.catch_warnings(record=True) as w:
                sel = Selector(text=content)
                self.assertIn("huge_tree", str(w[0].message))
                self.assertLessEqual(len(sel.css("span")), 256)
                self.assertEqual(len(sel.css("td")), 0)
            return

        # Same goes for explicitly disabling huge trees
        with warnings.catch_warnings(record=True) as w:
            sel = Selector(text=content, huge_tree=False)
            self.assertIn("huge_tree", str(w[0].message))
            self.assertLessEqual(len(sel.css("span")), 256)
            self.assertEqual(len(sel.css("td")), 0)

        # If huge trees are enabled, elements with a depth > 255 should be found
        sel = Selector(text=content)
        nest_level = 282
        self.assertEqual(len(sel.css("span")), nest_level)
        self.assertEqual(len(sel.css("td")), 1)


class ExsltTestCase(unittest.TestCase):

    sscls = Selector

    def test_regexp(self) -> None:
        """EXSLT regular expression tests"""
        body = """
        <p><input name='a' value='1'/><input name='b' value='2'/></p>
        <div class="links">
        <a href="/first.html">first link</a>
        <a href="/second.html">second link</a>
        <a href="http://www.bayes.co.uk/xml/index.xml?/xml/utils/rechecker.xml">EXSLT match example</a>
        </div>
        """
        sel = self.sscls(text=body)

        # re:test()
        self.assertEqual(
            sel.xpath('//input[re:test(@name, "[A-Z]+", "i")]').extract(),
            [
                x.extract()
                for x in sel.xpath('//input[re:test(@name, "[A-Z]+", "i")]')
            ],
        )
        self.assertEqual(
            [
                x.extract()
                for x in sel.xpath(r'//a[re:test(@href, "\.html$")]/text()')
            ],
            ["first link", "second link"],
        )
        self.assertEqual(
            [
                x.extract()
                for x in sel.xpath('//a[re:test(@href, "first")]/text()')
            ],
            ["first link"],
        )
        self.assertEqual(
            [
                x.extract()
                for x in sel.xpath('//a[re:test(@href, "second")]/text()')
            ],
            ["second link"],
        )

        # re:match() is rather special: it returns a node-set of <match> nodes
        # ['<match>http://www.bayes.co.uk/xml/index.xml?/xml/utils/rechecker.xml</match>',
        # '<match>http</match>',
        # '<match>www.bayes.co.uk</match>',
        # '<match></match>',
        # '<match>/xml/index.xml?/xml/utils/rechecker.xml</match>']
        self.assertEqual(
            sel.xpath(
                r're:match(//a[re:test(@href, "\.xml$")]/@href,'
                r'"(\w+):\/\/([^/:]+)(:\d*)?([^# ]*)")/text()'
            ).extract(),
            [
                "http://www.bayes.co.uk/xml/index.xml?/xml/utils/rechecker.xml",
                "http",
                "www.bayes.co.uk",
                "",
                "/xml/index.xml?/xml/utils/rechecker.xml",
            ],
        )

        # re:replace()
        self.assertEqual(
            sel.xpath(
                r're:replace(//a[re:test(@href, "\.xml$")]/@href,'
                r'"(\w+)://(.+)(\.xml)", "","https://\2.html")'
            ).extract(),
            [
                "https://www.bayes.co.uk/xml/index.xml?/xml/utils/rechecker.html"
            ],
        )

    def test_set(self) -> None:
        """EXSLT set manipulation tests"""
        # microdata example from http://schema.org/Event
        body = """
        <div itemscope itemtype="http://schema.org/Event">
          <a itemprop="url" href="nba-miami-philidelphia-game3.html">
          NBA Eastern Conference First Round Playoff Tickets:
          <span itemprop="name"> Miami Heat at Philadelphia 76ers - Game 3 (Home Game 1) </span>
          </a>

          <meta itemprop="startDate" content="2016-04-21T20:00">
            Thu, 04/21/16
            8:00 p.m.

          <div itemprop="location" itemscope itemtype="http://schema.org/Place">
            <a itemprop="url" href="wells-fargo-center.html">
            Wells Fargo Center
            </a>
            <div itemprop="address" itemscope itemtype="http://schema.org/PostalAddress">
              <span itemprop="addressLocality">Philadelphia</span>,
              <span itemprop="addressRegion">PA</span>
            </div>
          </div>

          <div itemprop="offers" itemscope itemtype="http://schema.org/AggregateOffer">
            Priced from: <span itemprop="lowPrice">$35</span>
            <span itemprop="offerCount">1938</span> tickets left
          </div>
        </div>
        """
        sel = self.sscls(text=body)

        self.assertEqual(
            sel.xpath(
                """//div[@itemtype="http://schema.org/Event"]
                            //@itemprop"""
            ).extract(),
            [
                "url",
                "name",
                "startDate",
                "location",
                "url",
                "address",
                "addressLocality",
                "addressRegion",
                "offers",
                "lowPrice",
                "offerCount",
            ],
        )

        self.assertEqual(
            sel.xpath(
                """
                set:difference(//div[@itemtype="http://schema.org/Event"]
                                    //@itemprop,
                               //div[@itemtype="http://schema.org/Event"]
                                    //*[@itemscope]/*/@itemprop)"""
            ).extract(),
            ["url", "name", "startDate", "location", "offers"],
        )

<<<<<<< HEAD

class SelectorTextTestCase(unittest.TestCase):

    sscls = Selector

    html_body = """
            <body>
                <div class="product">
                    <div class="name">Product1</div>
                    <span class="price"><b>Price:</b>100</span>
                </div>
                <div class="product">
                    <div class="name">Product2</div>
                    <span class="price"><b>Price:</b>200</span>
                </div>
            </body>
            """

    def test_text_get(self):
        sel = self.sscls(text="<p>title:<h1>some text</h1></p>")
        txt = sel.get(text=True)
        self.assertEqual(txt, "title:\n\nsome text")

    def test_text_getall(self):
        sel = self.sscls(
            text="<ul><li>option1</li><li>option2</li></ul>"
        ).getall(text=True)
        self.assertEqual(1, len(sel))
        self.assertEqual("option1\noption2", sel[0])

    def test_text_cleaned_get(self):
        sel = (
            self.sscls(text="<p>paragraph</p><style>.items</style>")
            .cleaned("html")
            .get(text=True)
        )
        self.assertEqual("paragraph", sel)

    def test_text_get_guess_punct_space_false(self):
        sel = self.sscls(text='<p>hello<b>"Folks"</b></p>')
        txt = sel.get(text=True, guess_punct_space=False)
        self.assertEqual(txt, 'hello "Folks"')

    def test_text_get_guess_layout_false(self):
        sel = self.sscls(text="<ul><li>option1</li><li>option2</li></ul>")
        txt = sel.get(text=True, guess_layout=False)
        self.assertEqual(txt, "option1 option2")

    def test_text_get_guess_layout_true(self):
        sel = self.sscls(text="<ul><li>option1</li><li>option2</li></ul>")
        txt = sel.get(text=True, guess_layout=True)
        self.assertEqual(txt, "option1\noption2")

    def test_text_css_multiple(self):
        html = self.sscls(text=self.html_body)
        items = html.css(".product .price").getall(text=True)
        self.assertEqual(items, ["Price: 100", "Price: 200"])

    def test_text_xpath_get(self):
        html = self.sscls(text=self.html_body)
        self.assertEqual(
            html.xpath('//div[@class="product"]/span').getall(text=True),
            ["Price: 100", "Price: 200"],
        )
=======
    def test_dont_remove_text_after_deleted_element(self) -> None:
        sel = self.sscls(
            text="""<html><body>Text before.<span>Text in.</span> Text after.</body></html>
            """
        )
        sel.css("span").drop()
        self.assertEqual(
            sel.get(), "<html><body>Text before. Text after.</body></html>"
        )

    def test_drop_with_xml_type(self) -> None:
        sel = self.sscls(text="<a><b></b><c/></a>", type="xml")
        el = sel.xpath("//b")[0]
        assert el.root.getparent() is not None
        el.drop()
        assert sel.get() == "<a><c/></a>"
>>>>>>> 7172ceb9
<|MERGE_RESOLUTION|>--- conflicted
+++ resolved
@@ -3,9 +3,7 @@
 import weakref
 import unittest
 import pickle
-
-import typing
-from typing import Any
+from typing import Any, cast
 
 from lxml import etree
 from lxml.html import HtmlElement
@@ -721,7 +719,7 @@
     def test_make_links_absolute(self) -> None:
         text = '<a href="file.html">link to file</a>'
         sel = Selector(text=text, base_url="http://example.com")
-        typing.cast(HtmlElement, sel.root).make_links_absolute()
+        cast(HtmlElement, sel.root).make_links_absolute()
         self.assertEqual(
             "http://example.com/file.html",
             sel.xpath("//a/@href").extract_first(),
@@ -1108,6 +1106,23 @@
         sel.css("body").drop()
         self.assertEqual(sel.get(), "<html></html>")
 
+    def test_dont_remove_text_after_deleted_element(self) -> None:
+        sel = self.sscls(
+            text="""<html><body>Text before.<span>Text in.</span> Text after.</body></html>
+            """
+        )
+        sel.css("span").drop()
+        self.assertEqual(
+            sel.get(), "<html><body>Text before. Text after.</body></html>"
+        )
+
+    def test_drop_with_xml_type(self) -> None:
+        sel = self.sscls(text="<a><b></b><c/></a>", type="xml")
+        el = sel.xpath("//b")[0]
+        assert el.root.getparent() is not None
+        el.drop()
+        assert sel.get() == "<a><c/></a>"
+
     def test_deep_nesting(self):
         lxml_version = parse_version(etree.__version__)
         lxml_huge_tree_version = parse_version("4.2")
@@ -1320,7 +1335,6 @@
             ["url", "name", "startDate", "location", "offers"],
         )
 
-<<<<<<< HEAD
 
 class SelectorTextTestCase(unittest.TestCase):
 
@@ -1384,22 +1398,4 @@
         self.assertEqual(
             html.xpath('//div[@class="product"]/span').getall(text=True),
             ["Price: 100", "Price: 200"],
-        )
-=======
-    def test_dont_remove_text_after_deleted_element(self) -> None:
-        sel = self.sscls(
-            text="""<html><body>Text before.<span>Text in.</span> Text after.</body></html>
-            """
-        )
-        sel.css("span").drop()
-        self.assertEqual(
-            sel.get(), "<html><body>Text before. Text after.</body></html>"
-        )
-
-    def test_drop_with_xml_type(self) -> None:
-        sel = self.sscls(text="<a><b></b><c/></a>", type="xml")
-        el = sel.xpath("//b")[0]
-        assert el.root.getparent() is not None
-        el.drop()
-        assert sel.get() == "<a><c/></a>"
->>>>>>> 7172ceb9
+        )