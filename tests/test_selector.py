import re
import warnings
import weakref
import unittest
import pickle
from typing import Any

from lxml import etree
from pkg_resources import parse_version

from parsel import Selector, SelectorList
from parsel.selector import (
    CannotRemoveElementWithoutRoot,
    CannotRemoveElementWithoutParent,
)


class SelectorTestCase(unittest.TestCase):

    sscls = Selector

    def assertIsSelector(self, value: Any) -> None:
        self.assertEqual(type(value), type(self.sscls(text="")))

    def assertIsSelectorList(self, value: Any) -> None:
        self.assertEqual(type(value), type(self.sscls.selectorlist_cls()))

    def test_pickle_selector(self) -> None:
        sel = self.sscls(text="<html><body><p>some text</p></body></html>")
        self.assertRaises(
            TypeError, lambda s: pickle.dumps(s, protocol=2), sel
        )

    def test_pickle_selector_list(self) -> None:
        sel = self.sscls(
            text="<html><body><ul><li>1</li><li>2</li><li>3</li></ul></body></html>"
        )
        sel_list = sel.css("li")
        empty_sel_list = sel.css("p")
        self.assertIsSelectorList(sel_list)
        self.assertIsSelectorList(empty_sel_list)
        self.assertRaises(
            TypeError, lambda s: pickle.dumps(s, protocol=2), sel_list
        )
        self.assertRaises(
            TypeError, lambda s: pickle.dumps(s, protocol=2), empty_sel_list
        )

    def test_simple_selection(self) -> None:
        """Simple selector tests"""
        body = "<p><input name='a'value='1'/><input name='b'value='2'/></p>"
        sel = self.sscls(text=body)

        xl = sel.xpath("//input")
        self.assertEqual(2, len(xl))
        for x in xl:
            self.assertIsSelector(x)

        self.assertEqual(
            sel.xpath("//input").extract(),
            [x.extract() for x in sel.xpath("//input")],
        )

        self.assertEqual(
            [x.extract() for x in sel.xpath("//input[@name='a']/@name")], ["a"]
        )
        self.assertEqual(
            [
                x.extract()
                for x in sel.xpath(
                    "number(concat(//input[@name='a']/@value, //input[@name='b']/@value))"
                )
            ],
            ["12.0"],
        )

        self.assertEqual(
            sel.xpath("concat('xpath', 'rules')").extract(), ["xpathrules"]
        )
        self.assertEqual(
            [
                x.extract()
                for x in sel.xpath(
                    "concat(//input[@name='a']/@value, //input[@name='b']/@value)"
                )
            ],
            ["12"],
        )

    def test_simple_selection_with_variables(self) -> None:
        """Using XPath variables"""
        body = "<p><input name='a' value='1'/><input name='b' value='2'/></p>"
        sel = self.sscls(text=body)

        self.assertEqual(
            [
                x.extract()
                for x in sel.xpath("//input[@value=$number]/@name", number=1)
            ],
            ["a"],
        )
        self.assertEqual(
            [
                x.extract()
                for x in sel.xpath("//input[@name=$letter]/@value", letter="b")
            ],
            ["2"],
        )

        self.assertEqual(
            sel.xpath(
                "count(//input[@value=$number or @name=$letter])",
                number=2,
                letter="a",
            ).extract(),
            ["2.0"],
        )

        # you can also pass booleans
        self.assertEqual(
            sel.xpath(
                "boolean(count(//input)=$cnt)=$test", cnt=2, test=True
            ).extract(),
            ["1"],
        )
        self.assertEqual(
            sel.xpath(
                "boolean(count(//input)=$cnt)=$test", cnt=4, test=True
            ).extract(),
            ["0"],
        )
        self.assertEqual(
            sel.xpath(
                "boolean(count(//input)=$cnt)=$test", cnt=4, test=False
            ).extract(),
            ["1"],
        )

        # for named nodes, you need to use "name()=node_name"
        self.assertEqual(
            sel.xpath(
                "boolean(count(//*[name()=$tag])=$cnt)=$test",
                tag="input",
                cnt=2,
                test=True,
            ).extract(),
            ["1"],
        )

    def test_simple_selection_with_variables_escape_friendly(self) -> None:
        """Using XPath variables with quotes that would need escaping with string formatting"""
        body = """<p>I'm mixing single and <input name='a' value='I say "Yeah!"'/>
        "double quotes" and I don't care :)</p>"""
        sel = self.sscls(text=body)

        t = 'I say "Yeah!"'
        # naive string formatting with give something like:
        # ValueError: XPath error: Invalid predicate in //input[@value="I say "Yeah!""]/@name
        self.assertRaises(
            ValueError, sel.xpath, f'//input[@value="{t}"]/@name'
        )

        # with XPath variables, escaping is done for you
        self.assertEqual(
            [
                x.extract()
                for x in sel.xpath("//input[@value=$text]/@name", text=t)
            ],
            ["a"],
        )
        lt = """I'm mixing single and "double quotes" and I don't care :)"""
        # the following gives you something like
        # ValueError: XPath error: Invalid predicate in //p[normalize-space()='I'm mixing single and "double quotes" and I don't care :)']//@name
        self.assertRaises(
            ValueError, sel.xpath, f"//p[normalize-space()='{lt}']//@name"
        )

        self.assertEqual(
            [
                x.extract()
                for x in sel.xpath(
                    "//p[normalize-space()=$lng]//@name", lng=lt
                )
            ],
            ["a"],
        )

    def test_accessing_attributes(self) -> None:
        body = """
<html lang="en" version="1.0">
    <body>
        <ul id="some-list" class="list-cls" class="list-cls">
            <li class="item-cls" id="list-item-1">
            <li class="item-cls active" id="list-item-2">
            <li class="item-cls" id="list-item-3">
        </ul>
    </body>
</html>
        """
        sel = self.sscls(text=body)
        self.assertEqual({"lang": "en", "version": "1.0"}, sel.attrib)
        self.assertEqual(
            {"id": "some-list", "class": "list-cls"}, sel.css("ul")[0].attrib
        )

        # for a SelectorList, bring the attributes of first-element only
        self.assertEqual(
            {"id": "some-list", "class": "list-cls"}, sel.css("ul").attrib
        )
        self.assertEqual(
            {"class": "item-cls", "id": "list-item-1"}, sel.css("li").attrib
        )
        self.assertEqual({}, sel.css("body").attrib)
        self.assertEqual({}, sel.css("non-existing-element").attrib)

        self.assertEqual(
            [
                {"class": "item-cls", "id": "list-item-1"},
                {"class": "item-cls active", "id": "list-item-2"},
                {"class": "item-cls", "id": "list-item-3"},
            ],
            [e.attrib for e in sel.css("li")],
        )

    def test_representation_slice(self) -> None:
        body = f"<p><input name='{50 * 'b'}' value='\xa9'/></p>"
        sel = self.sscls(text=body)

        representation = (
            f"<Selector xpath='//input/@name' data='{37 * 'b'}...'>"
        )

        self.assertEqual(
            [repr(it) for it in sel.xpath("//input/@name")], [representation]
        )

    def test_representation_unicode_query(self) -> None:
        body = f"<p><input name='{50 * 'b'}' value='\xa9'/></p>"

        representation = (
            "<Selector xpath='//input[@value=\"©\"]/@value' data='©'>"
        )

        sel = self.sscls(text=body)
        self.assertEqual(
            [repr(it) for it in sel.xpath('//input[@value="\xa9"]/@value')],
            [representation],
        )

    def test_check_text_argument_type(self) -> None:
        self.assertRaisesRegex(
            TypeError,
            "text argument should be of type",
            self.sscls,
            b"<html/>",
        )

    def test_extract_first(self) -> None:
        """Test if extract_first() returns first element"""
        body = '<ul><li id="1">1</li><li id="2">2</li></ul>'
        sel = self.sscls(text=body)

        self.assertEqual(
            sel.xpath("//ul/li/text()").extract_first(),
            sel.xpath("//ul/li/text()").extract()[0],
        )

        self.assertEqual(
            sel.xpath('//ul/li[@id="1"]/text()').extract_first(),
            sel.xpath('//ul/li[@id="1"]/text()').extract()[0],
        )

        self.assertEqual(
            sel.xpath("//ul/li[2]/text()").extract_first(),
            sel.xpath("//ul/li/text()").extract()[1],
        )

        self.assertEqual(
            sel.xpath('/ul/li[@id="doesnt-exist"]/text()').extract_first(),
            None,
        )

    def test_extract_first_default(self) -> None:
        """Test if extract_first() returns default value when no results found"""
        body = '<ul><li id="1">1</li><li id="2">2</li></ul>'
        sel = self.sscls(text=body)

        self.assertEqual(
            sel.xpath("//div/text()").extract_first(default="missing"),
            "missing",
        )

    def test_selector_get_alias(self) -> None:
        """Test if get() returns extracted value on a Selector"""
        body = '<ul><li id="1">1</li><li id="2">2</li><li id="3">3</li></ul>'
        sel = self.sscls(text=body)

        self.assertEqual(
            sel.xpath("//ul/li[position()>1]")[0].get(), '<li id="2">2</li>'
        )
        self.assertEqual(
            sel.xpath("//ul/li[position()>1]/text()")[0].get(), "2"
        )

    def test_selector_getall_alias(self) -> None:
        """Test if get() returns extracted value on a Selector"""
        body = '<ul><li id="1">1</li><li id="2">2</li><li id="3">3</li></ul>'
        sel = self.sscls(text=body)

        self.assertListEqual(
            sel.xpath("//ul/li[position()>1]")[0].getall(),
            ['<li id="2">2</li>'],
        )
        self.assertListEqual(
            sel.xpath("//ul/li[position()>1]/text()")[0].getall(), ["2"]
        )

    def test_selectorlist_get_alias(self) -> None:
        """Test if get() returns first element for a selection call"""
        body = '<ul><li id="1">1</li><li id="2">2</li><li id="3">3</li></ul>'
        sel = self.sscls(text=body)

        self.assertEqual(sel.xpath("//ul/li").get(), '<li id="1">1</li>')
        self.assertEqual(sel.xpath("//ul/li/text()").get(), "1")

    def test_re_first(self) -> None:
        """Test if re_first() returns first matched element"""
        body = '<ul><li id="1">1</li><li id="2">2</li></ul>'
        sel = self.sscls(text=body)

        self.assertEqual(
            sel.xpath("//ul/li/text()").re_first(r"\d"),
            sel.xpath("//ul/li/text()").re(r"\d")[0],
        )

        self.assertEqual(
            sel.xpath('//ul/li[@id="1"]/text()').re_first(r"\d"),
            sel.xpath('//ul/li[@id="1"]/text()').re(r"\d")[0],
        )

        self.assertEqual(
            sel.xpath("//ul/li[2]/text()").re_first(r"\d"),
            sel.xpath("//ul/li/text()").re(r"\d")[1],
        )

        self.assertEqual(sel.xpath("/ul/li/text()").re_first(r"\w+"), None)
        self.assertEqual(
            sel.xpath('/ul/li[@id="doesnt-exist"]/text()').re_first(r"\d"),
            None,
        )

        self.assertEqual(sel.re_first(r'id="(\d+)'), "1")
        self.assertEqual(sel.re_first(r"foo"), None)
        self.assertEqual(sel.re_first(r"foo", default="bar"), "bar")

    def test_extract_first_re_default(self) -> None:
        """Test if re_first() returns default value when no results found"""
        body = '<ul><li id="1">1</li><li id="2">2</li></ul>'
        sel = self.sscls(text=body)

        self.assertEqual(
            sel.xpath("//div/text()").re_first(r"\w+", default="missing"),
            "missing",
        )
        self.assertEqual(
            sel.xpath("/ul/li/text()").re_first(r"\w+", default="missing"),
            "missing",
        )

    def test_select_unicode_query(self) -> None:
        body = "<p><input name='\xa9' value='1'/></p>"
        sel = self.sscls(text=body)
        self.assertEqual(
            sel.xpath('//input[@name="\xa9"]/@value').extract(), ["1"]
        )

    def test_list_elements_type(self) -> None:
        """Test Selector returning the same type in selection methods"""
        text = "<p>test<p>"
        self.assertEqual(
            type(self.sscls(text=text).xpath("//p")[0]),
            type(self.sscls(text=text)),
        )
        self.assertEqual(
            type(self.sscls(text=text).css("p")[0]),
            type(self.sscls(text=text)),
        )

    def test_boolean_result(self) -> None:
        body = "<p><input name='a'value='1'/><input name='b'value='2'/></p>"
        xs = self.sscls(text=body)
        self.assertEqual(
            xs.xpath("//input[@name='a']/@name='a'").extract(), ["1"]
        )
        self.assertEqual(
            xs.xpath("//input[@name='a']/@name='n'").extract(), ["0"]
        )

    def test_differences_parsing_xml_vs_html(self) -> None:
        """Test that XML and HTML Selector's behave differently"""
        # some text which is parsed differently by XML and HTML flavors
        text = '<div><img src="a.jpg"><p>Hello</div>'
        hs = self.sscls(text=text, type="html")
        self.assertEqual(
            hs.xpath("//div").extract(),
            ['<div><img src="a.jpg"><p>Hello</p></div>'],
        )

        xs = self.sscls(text=text, type="xml")
        self.assertEqual(
            xs.xpath("//div").extract(),
            ['<div><img src="a.jpg"><p>Hello</p></img></div>'],
        )

    def test_error_for_unknown_selector_type(self) -> None:
        self.assertRaises(ValueError, self.sscls, text="", type="_na_")

    def test_text_or_root_is_required(self) -> None:
        self.assertRaisesRegex(
            ValueError,
            "Selector needs either text or root argument",
            self.sscls,
        )

    def test_bool(self) -> None:
        text = '<a href="" >false</a><a href="nonempty">true</a>'
        hs = self.sscls(text=text, type="html")
        falsish = hs.xpath("//a/@href")[0]
        self.assertEqual(falsish.extract(), "")
        self.assertFalse(falsish)
        trueish = hs.xpath("//a/@href")[1]
        self.assertEqual(trueish.extract(), "nonempty")
        self.assertTrue(trueish)

    def test_slicing(self) -> None:
        text = "<div><p>1</p><p>2</p><p>3</p></div>"
        hs = self.sscls(text=text, type="html")
        self.assertIsSelector(hs.css("p")[2])
        self.assertIsSelectorList(hs.css("p")[2:3])
        self.assertIsSelectorList(hs.css("p")[:2])
        self.assertEqual(hs.css("p")[2:3].extract(), ["<p>3</p>"])
        self.assertEqual(hs.css("p")[1:3].extract(), ["<p>2</p>", "<p>3</p>"])

    def test_nested_selectors(self) -> None:
        """Nested selector tests"""
        body = """<body>
                    <div class='one'>
                      <ul>
                        <li>one</li><li>two</li>
                      </ul>
                    </div>
                    <div class='two'>
                      <ul>
                        <li>four</li><li>five</li><li>six</li>
                      </ul>
                    </div>
                  </body>"""

        x = self.sscls(text=body)
        divtwo = x.xpath('//div[@class="two"]')
        self.assertEqual(
            divtwo.xpath("//li").extract(),
            [
                "<li>one</li>",
                "<li>two</li>",
                "<li>four</li>",
                "<li>five</li>",
                "<li>six</li>",
            ],
        )
        self.assertEqual(
            divtwo.xpath("./ul/li").extract(),
            ["<li>four</li>", "<li>five</li>", "<li>six</li>"],
        )
        self.assertEqual(
            divtwo.xpath(".//li").extract(),
            ["<li>four</li>", "<li>five</li>", "<li>six</li>"],
        )
        self.assertEqual(divtwo.xpath("./li").extract(), [])

    def test_selectorlist_getall_alias(self) -> None:
        """Nested selector tests using getall()"""
        body = """<body>
                    <div class='one'>
                      <ul>
                        <li>one</li><li>two</li>
                      </ul>
                    </div>
                    <div class='two'>
                      <ul>
                        <li>four</li><li>five</li><li>six</li>
                      </ul>
                    </div>
                  </body>"""

        x = self.sscls(text=body)
        divtwo = x.xpath('//div[@class="two"]')
        self.assertEqual(
            divtwo.xpath("//li").getall(),
            [
                "<li>one</li>",
                "<li>two</li>",
                "<li>four</li>",
                "<li>five</li>",
                "<li>six</li>",
            ],
        )
        self.assertEqual(
            divtwo.xpath("./ul/li").getall(),
            ["<li>four</li>", "<li>five</li>", "<li>six</li>"],
        )
        self.assertEqual(
            divtwo.xpath(".//li").getall(),
            ["<li>four</li>", "<li>five</li>", "<li>six</li>"],
        )
        self.assertEqual(divtwo.xpath("./li").getall(), [])

    def test_mixed_nested_selectors(self) -> None:
        body = """<body>
                    <div id=1>not<span>me</span></div>
                    <div class="dos"><p>text</p><a href='#'>foo</a></div>
               </body>"""
        sel = self.sscls(text=body)
        self.assertEqual(
            sel.xpath('//div[@id="1"]').css("span::text").extract(), ["me"]
        )
        self.assertEqual(
            sel.css("#1").xpath("./span/text()").extract(), ["me"]
        )

    def test_dont_strip(self) -> None:
        sel = self.sscls(text='<div>fff: <a href="#">zzz</a></div>')
        self.assertEqual(sel.xpath("//text()").extract(), ["fff: ", "zzz"])

    def test_namespaces_simple(self) -> None:
        body = """
        <test xmlns:somens="http://scrapy.org">
           <somens:a id="foo">take this</a>
           <a id="bar">found</a>
        </test>
        """

        x = self.sscls(text=body, type="xml")

        x.register_namespace("somens", "http://scrapy.org")
        self.assertEqual(x.xpath("//somens:a/text()").extract(), ["take this"])

    def test_namespaces_adhoc(self) -> None:
        body = """
        <test xmlns:somens="http://scrapy.org">
           <somens:a id="foo">take this</a>
           <a id="bar">found</a>
        </test>
        """

        x = self.sscls(text=body, type="xml")

        self.assertEqual(
            x.xpath(
                "//somens:a/text()", namespaces={"somens": "http://scrapy.org"}
            ).extract(),
            ["take this"],
        )

    def test_namespaces_adhoc_variables(self) -> None:
        body = """
        <test xmlns:somens="http://scrapy.org">
           <somens:a id="foo">take this</a>
           <a id="bar">found</a>
        </test>
        """

        x = self.sscls(text=body, type="xml")

        self.assertEqual(
            x.xpath(
                "//somens:a/following-sibling::a[@id=$identifier]/text()",
                namespaces={"somens": "http://scrapy.org"},
                identifier="bar",
            ).extract(),
            ["found"],
        )

    def test_namespaces_multiple(self) -> None:
        body = """<?xml version="1.0" encoding="UTF-8"?>
<BrowseNode xmlns="http://webservices.amazon.com/AWSECommerceService/2005-10-05"
            xmlns:b="http://somens.com"
            xmlns:p="http://www.scrapy.org/product" >
    <b:Operation>hello</b:Operation>
    <TestTag b:att="value"><Other>value</Other></TestTag>
    <p:SecondTestTag><material>iron</material><price>90</price><p:name>Dried Rose</p:name></p:SecondTestTag>
</BrowseNode>
        """
        x = self.sscls(text=body, type="xml")
        x.register_namespace(
            "xmlns",
            "http://webservices.amazon.com/AWSECommerceService/2005-10-05",
        )
        x.register_namespace("p", "http://www.scrapy.org/product")
        x.register_namespace("b", "http://somens.com")
        self.assertEqual(len(x.xpath("//xmlns:TestTag")), 1)
        self.assertEqual(x.xpath("//b:Operation/text()").extract()[0], "hello")
        self.assertEqual(
            x.xpath("//xmlns:TestTag/@b:att").extract()[0], "value"
        )
        self.assertEqual(
            x.xpath("//p:SecondTestTag/xmlns:price/text()").extract()[0], "90"
        )
        self.assertEqual(
            x.xpath("//p:SecondTestTag")
            .xpath("./xmlns:price/text()")[0]
            .extract(),
            "90",
        )
        self.assertEqual(
            x.xpath("//p:SecondTestTag/xmlns:material/text()").extract()[0],
            "iron",
        )

    def test_namespaces_multiple_adhoc(self) -> None:
        body = """<?xml version="1.0" encoding="UTF-8"?>
<BrowseNode xmlns="http://webservices.amazon.com/AWSECommerceService/2005-10-05"
            xmlns:b="http://somens.com"
            xmlns:p="http://www.scrapy.org/product" >
    <b:Operation>hello</b:Operation>
    <TestTag b:att="value"><Other>value</Other></TestTag>
    <p:SecondTestTag><material>iron</material><price>90</price><p:name>Dried Rose</p:name></p:SecondTestTag>
</BrowseNode>
        """
        x = self.sscls(text=body, type="xml")
        x.register_namespace(
            "xmlns",
            "http://webservices.amazon.com/AWSECommerceService/2005-10-05",
        )
        self.assertEqual(len(x.xpath("//xmlns:TestTag")), 1)

        # "b" namespace is not declared yet
        self.assertRaises(ValueError, x.xpath, "//xmlns:TestTag/@b:att")

        # "b" namespace being passed ad-hoc
        self.assertEqual(
            x.xpath(
                "//b:Operation/text()", namespaces={"b": "http://somens.com"}
            ).extract()[0],
            "hello",
        )

        # "b" namespace declaration is not cached
        self.assertRaises(ValueError, x.xpath, "//xmlns:TestTag/@b:att")

        # "xmlns" is still defined
        self.assertEqual(
            x.xpath(
                "//xmlns:TestTag/@b:att", namespaces={"b": "http://somens.com"}
            ).extract()[0],
            "value",
        )

        # chained selectors still have knowledge of register_namespace() operations
        self.assertEqual(
            x.xpath(
                "//p:SecondTestTag",
                namespaces={"p": "http://www.scrapy.org/product"},
            )
            .xpath("./xmlns:price/text()")[0]
            .extract(),
            "90",
        )

        # but chained selector don't know about parent ad-hoc declarations
        self.assertRaises(
            ValueError,
            x.xpath(
                "//p:SecondTestTag",
                namespaces={"p": "http://www.scrapy.org/product"},
            ).xpath,
            "p:name/text()",
        )

        # ad-hoc declarations need repeats when chaining
        self.assertEqual(
            x.xpath(
                "//p:SecondTestTag",
                namespaces={"p": "http://www.scrapy.org/product"},
            )
            .xpath(
                "p:name/text()",
                namespaces={"p": "http://www.scrapy.org/product"},
            )
            .extract_first(),
            "Dried Rose",
        )

        # declaring several ad-hoc namespaces
        self.assertEqual(
            x.xpath(
                "string(//b:Operation/following-sibling::xmlns:TestTag"
                "/following-sibling::*//p:name)",
                namespaces={
                    "b": "http://somens.com",
                    "p": "http://www.scrapy.org/product",
                },
            ).extract_first(),
            "Dried Rose",
        )

        # "p" prefix is not cached from previous calls
        self.assertRaises(
            ValueError, x.xpath, "//p:SecondTestTag/xmlns:price/text()"
        )

        x.register_namespace("p", "http://www.scrapy.org/product")
        self.assertEqual(
            x.xpath("//p:SecondTestTag/xmlns:material/text()").extract()[0],
            "iron",
        )

    def test_make_links_absolute(self) -> None:
        text = '<a href="file.html">link to file</a>'
        sel = Selector(text=text, base_url="http://example.com")
        sel.root.make_links_absolute()
        self.assertEqual(
            "http://example.com/file.html",
            sel.xpath("//a/@href").extract_first(),
        )

    def test_re(self) -> None:
        body = """<div>Name: Mary
                    <ul>
                      <li>Name: John</li>
                      <li>Age: 10</li>
                      <li>Name: Paul</li>
                      <li>Age: 20</li>
                    </ul>
                    Age: 20
                  </div>"""
        x = self.sscls(text=body)

        name_re = re.compile(r"Name: (\w+)")
        self.assertEqual(x.xpath("//ul/li").re(name_re), ["John", "Paul"])
        self.assertEqual(x.xpath("//ul/li").re(r"Age: (\d+)"), ["10", "20"])

        # Test named group, hit and miss
        x = self.sscls(text="foobar")
        self.assertEqual(x.re("(?P<extract>foo)"), ["foo"])
        self.assertEqual(x.re("(?P<extract>baz)"), [])

        # A purposely constructed test for an edge case
        x = self.sscls(text="baz")
        self.assertEqual(x.re("(?P<extract>foo)|(?P<bar>baz)"), [])

    def test_re_replace_entities(self) -> None:
        body = """<script>{"foo":"bar &amp; &quot;baz&quot;"}</script>"""
        x = self.sscls(text=body)

        name_re = re.compile('{"foo":(.*)}')

        # by default, only &amp; and &lt; are preserved ;
        # other entities are converted
        expected = '"bar &amp; "baz""'
        self.assertEqual(x.xpath("//script/text()").re(name_re), [expected])
        self.assertEqual(x.xpath("//script").re(name_re), [expected])
        self.assertEqual(x.xpath("//script/text()")[0].re(name_re), [expected])
        self.assertEqual(x.xpath("//script")[0].re(name_re), [expected])

        # check that re_first() works the same way for single value output
        self.assertEqual(x.xpath("//script").re_first(name_re), expected)
        self.assertEqual(x.xpath("//script")[0].re_first(name_re), expected)

        # switching off replace_entities will preserve &quot; also
        expected = '"bar &amp; &quot;baz&quot;"'
        self.assertEqual(
            x.xpath("//script/text()").re(name_re, replace_entities=False),
            [expected],
        )
        self.assertEqual(
            x.xpath("//script")[0].re(name_re, replace_entities=False),
            [expected],
        )

        self.assertEqual(
            x.xpath("//script/text()").re_first(
                name_re, replace_entities=False
            ),
            expected,
        )
        self.assertEqual(
            x.xpath("//script")[0].re_first(name_re, replace_entities=False),
            expected,
        )

    def test_re_intl(self) -> None:
        body = "<div>Evento: cumplea\xf1os</div>"
        x = self.sscls(text=body)
        self.assertEqual(
            x.xpath("//div").re(r"Evento: (\w+)"), ["cumplea\xf1os"]
        )

    def test_selector_over_text(self) -> None:
        hs = self.sscls(text="<root>lala</root>")
        self.assertEqual(
            hs.extract(), "<html><body><root>lala</root></body></html>"
        )
        xs = self.sscls(text="<root>lala</root>", type="xml")
        self.assertEqual(xs.extract(), "<root>lala</root>")
        self.assertEqual(xs.xpath(".").extract(), ["<root>lala</root>"])

    def test_invalid_xpath(self) -> None:
        "Test invalid xpath raises ValueError with the invalid xpath"
        x = self.sscls(text="<html></html>")
        xpath = "//test[@foo='bar]"
        self.assertRaisesRegex(ValueError, re.escape(xpath), x.xpath, xpath)

    def test_invalid_xpath_unicode(self) -> None:
        "Test *Unicode* invalid xpath raises ValueError with the invalid xpath"
        x = self.sscls(text="<html></html>")
        xpath = "//test[@foo='\\u0431ar]"
        self.assertRaisesRegex(ValueError, re.escape(xpath), x.xpath, xpath)

    def test_http_header_encoding_precedence(self) -> None:
        # '\xa3'     = pound symbol in unicode
        # '\xc2\xa3' = pound symbol in utf-8
        # '\xa3'     = pound symbol in latin-1 (iso-8859-1)

        text = """<html>
        <head><meta http-equiv="Content-Type" content="text/html; charset=iso-8859-1"></head>
        <body><span id="blank">\xa3</span></body></html>"""
        x = self.sscls(text=text)
        self.assertEqual(
            x.xpath("//span[@id='blank']/text()").extract(), ["\xa3"]
        )

    def test_empty_bodies_shouldnt_raise_errors(self) -> None:
        self.sscls(text="").xpath("//text()").extract()

    def test_bodies_with_comments_only(self) -> None:
        sel = self.sscls(
            text="<!-- hello world -->", base_url="http://example.com"
        )
        self.assertEqual("http://example.com", sel.root.base)

    def test_null_bytes_shouldnt_raise_errors(self) -> None:
        text = "<root>pre\x00post</root>"
        self.sscls(text).xpath("//text()").extract()

    def test_replacement_char_from_badly_encoded_body(self) -> None:
        # \xe9 alone isn't valid utf8 sequence
        text = "<html><p>an Jos\\ufffd de</p><html>"
        self.assertEqual(
            ["an Jos\\ufffd de"], self.sscls(text).xpath("//text()").extract()
        )

    def test_select_on_unevaluable_nodes(self) -> None:
        r = self.sscls(text='<span class="big">some text</span>')
        # Text node
        x1 = r.xpath("//text()")
        self.assertEqual(x1.extract(), ["some text"])
        self.assertEqual(x1.xpath(".//b").extract(), [])
        # Tag attribute
        x1 = r.xpath("//span/@class")
        self.assertEqual(x1.extract(), ["big"])
        self.assertEqual(x1.xpath(".//text()").extract(), [])

    def test_select_on_text_nodes(self) -> None:
        r = self.sscls(
            text="<div><b>Options:</b>opt1</div><div><b>Other</b>opt2</div>"
        )
        x1 = r.xpath(
            "//div/descendant::text()[preceding-sibling::b[contains(text(), 'Options')]]"
        )
        self.assertEqual(x1.extract(), ["opt1"])

        x1 = r.xpath(
            "//div/descendant::text()/preceding-sibling::b[contains(text(), 'Options')]"
        )
        self.assertEqual(x1.extract(), ["<b>Options:</b>"])

    @unittest.skip("Text nodes lost parent node reference in lxml")
    def test_nested_select_on_text_nodes(self) -> None:
        # FIXME: does not work with lxml backend [upstream]
        r = self.sscls(
            text="<div><b>Options:</b>opt1</div><div><b>Other</b>opt2</div>"
        )
        x1 = r.xpath("//div/descendant::text()")
        x2 = x1.xpath("./preceding-sibling::b[contains(text(), 'Options')]")
        self.assertEqual(x2.extract(), ["<b>Options:</b>"])

    def test_weakref_slots(self) -> None:
        """Check that classes are using slots and are weak-referenceable"""
        x = self.sscls(text="")
        weakref.ref(x)
        assert not hasattr(
            x, "__dict__"
        ), f"{x.__class__.__name__} does not use __slots__"

    def test_remove_namespaces(self) -> None:
        xml = """<?xml version="1.0" encoding="UTF-8"?>
<feed xmlns="http://www.w3.org/2005/Atom" xml:lang="en-US" xmlns:media="http://search.yahoo.com/mrss/">
  <link type="text/html"/>
  <entry>
    <link type="text/html"/>
  </entry>
  <link type="application/atom+xml"/>
</feed>
"""
        sel = self.sscls(text=xml, type="xml")
        self.assertEqual(len(sel.xpath("//link")), 0)
        self.assertEqual(len(sel.xpath("./namespace::*")), 3)
        sel.remove_namespaces()
        self.assertEqual(len(sel.xpath("//link")), 3)
        self.assertEqual(len(sel.xpath("./namespace::*")), 1)

    def test_remove_namespaces_embedded(self) -> None:
        xml = """
        <feed xmlns="http://www.w3.org/2005/Atom">
          <link type="text/html"/>
          <entry>
            <link type="text/html"/>
          </entry>
          <svg xmlns="http://www.w3.org/2000/svg" version="1.1" viewBox="0 0 100 100">
            <linearGradient id="gradient">
              <stop class="begin" offset="0%" style="stop-color:yellow;"/>
              <stop class="end" offset="80%" style="stop-color:green;"/>
            </linearGradient>
            <circle cx="50" cy="50" r="30" style="fill:url(#gradient)" />
          </svg>
        </feed>
        """
        sel = self.sscls(text=xml, type="xml")
        self.assertEqual(len(sel.xpath("//link")), 0)
        self.assertEqual(len(sel.xpath("//stop")), 0)
        self.assertEqual(len(sel.xpath("./namespace::*")), 2)
        self.assertEqual(
            len(
                sel.xpath(
                    "//f:link", namespaces={"f": "http://www.w3.org/2005/Atom"}
                )
            ),
            2,
        )
        self.assertEqual(
            len(
                sel.xpath(
                    "//s:stop", namespaces={"s": "http://www.w3.org/2000/svg"}
                )
            ),
            2,
        )
        sel.remove_namespaces()
        self.assertEqual(len(sel.xpath("//link")), 2)
        self.assertEqual(len(sel.xpath("//stop")), 2)
        self.assertEqual(len(sel.xpath("./namespace::*")), 1)

    def test_remove_attributes_namespaces(self) -> None:
        xml = """<?xml version="1.0" encoding="UTF-8"?>
<feed xmlns:atom="http://www.w3.org/2005/Atom" xml:lang="en-US" xmlns:media="http://search.yahoo.com/mrss/">
  <link atom:type="text/html"/>
  <entry>
    <link atom:type="text/html"/>
  </entry>
  <link atom:type="application/atom+xml"/>
</feed>
"""
        sel = self.sscls(text=xml, type="xml")
        self.assertEqual(len(sel.xpath("//link/@type")), 0)
        sel.remove_namespaces()
        self.assertEqual(len(sel.xpath("//link/@type")), 3)

    def test_smart_strings(self) -> None:
        """Lxml smart strings return values"""

        class SmartStringsSelector(Selector):
            _lxml_smart_strings = True

        body = """<body>
                    <div class='one'>
                      <ul>
                        <li>one</li><li>two</li>
                      </ul>
                    </div>
                    <div class='two'>
                      <ul>
                        <li>four</li><li>five</li><li>six</li>
                      </ul>
                    </div>
                  </body>"""

        # .getparent() is available for text nodes and attributes
        # only when smart_strings are on
        x = self.sscls(text=body)
        li_text = x.xpath("//li/text()")
        self.assertFalse(any([hasattr(e.root, "getparent") for e in li_text]))
        div_class = x.xpath("//div/@class")
        self.assertFalse(
            any([hasattr(e.root, "getparent") for e in div_class])
        )

        smart_x = SmartStringsSelector(text=body)
        smart_li_text = smart_x.xpath("//li/text()")
        self.assertTrue(
            all([hasattr(e.root, "getparent") for e in smart_li_text])
        )
        smart_div_class = smart_x.xpath("//div/@class")
        self.assertTrue(
            all([hasattr(e.root, "getparent") for e in smart_div_class])
        )

    def test_xml_entity_expansion(self) -> None:
        malicious_xml = (
            '<?xml version="1.0" encoding="ISO-8859-1"?>'
            "<!DOCTYPE foo [ <!ELEMENT foo ANY > <!ENTITY xxe SYSTEM "
            '"file:///etc/passwd" >]><foo>&xxe;</foo>'
        )

        sel = self.sscls(text=malicious_xml, type="xml")

        self.assertEqual(sel.extract(), "<foo>&xxe;</foo>")

    def test_configure_base_url(self) -> None:
        sel = self.sscls(text="nothing", base_url="http://example.com")
        self.assertEqual("http://example.com", sel.root.base)

    def test_extending_selector(self) -> None:
        class MySelectorList(SelectorList["MySelector"]):
            pass

        class MySelector(Selector):
            selectorlist_cls = MySelectorList

            def extra_method(self) -> str:
                return "extra" + self.get()

        sel = MySelector(text="<html><div>foo</div></html>")
        self.assertIsInstance(sel.xpath("//div"), MySelectorList)
        self.assertIsInstance(sel.xpath("//div")[0], MySelector)
        self.assertIsInstance(sel.css("div"), MySelectorList)
        self.assertIsInstance(sel.css("div")[0], MySelector)
        content: str = sel.css("div")[0].extra_method()
        self.assertEqual("extra<div>foo</div>", content)

    def test_replacement_null_char_from_body(self) -> None:
        text = "<html>\x00<body><p>Grainy</p></body></html>"
        self.assertEqual(
            "<html><body><p>Grainy</p></body></html>",
            self.sscls(text).extract(),
        )

    def test_remove_selector_list(self) -> None:
        sel = self.sscls(
            text="<html><body><ul><li>1</li><li>2</li><li>3</li></ul></body></html>"
        )
        sel_list = sel.css("li")
        sel_list.remove()
        self.assertIsSelectorList(sel.css("li"))
        self.assertEqual(sel.css("li"), [])

    def test_remove_selector(self) -> None:
        sel = self.sscls(
            text="<html><body><ul><li>1</li><li>2</li><li>3</li></ul></body></html>"
        )
        sel_list = sel.css("li")
        sel_list[0].remove()
        self.assertIsSelectorList(sel.css("li"))
        self.assertEqual(sel.css("li::text").getall(), ["2", "3"])

    def test_remove_pseudo_element_selector_list(self) -> None:
        sel = self.sscls(
            text="<html><body><ul><li>1</li><li>2</li><li>3</li></ul></body></html>"
        )
        sel_list = sel.css("li::text")
        self.assertEqual(sel_list.getall(), ["1", "2", "3"])
        with self.assertRaises(CannotRemoveElementWithoutRoot):
            sel_list.remove()

        self.assertIsSelectorList(sel.css("li"))
        self.assertEqual(sel.css("li::text").getall(), ["1", "2", "3"])

    def test_remove_pseudo_element_selector(self) -> None:
        sel = self.sscls(
            text="<html><body><ul><li>1</li><li>2</li><li>3</li></ul></body></html>"
        )
        sel_list = sel.css("li::text")
        self.assertEqual(sel_list.getall(), ["1", "2", "3"])
        with self.assertRaises(CannotRemoveElementWithoutRoot):
            sel_list[0].remove()

        self.assertIsSelectorList(sel.css("li"))
        self.assertEqual(sel.css("li::text").getall(), ["1", "2", "3"])

    def test_remove_root_element_selector(self) -> None:
        sel = self.sscls(
            text="<html><body><ul><li>1</li><li>2</li><li>3</li></ul></body></html>"
        )
        sel_list = sel.css("li::text")
        self.assertEqual(sel_list.getall(), ["1", "2", "3"])
        with self.assertRaises(CannotRemoveElementWithoutParent):
            sel.remove()

        with self.assertRaises(CannotRemoveElementWithoutParent):
            sel.css("html").remove()

        self.assertIsSelectorList(sel.css("li"))
        self.assertEqual(sel.css("li::text").getall(), ["1", "2", "3"])

        sel.css("body").remove()
        self.assertEqual(sel.get(), "<html></html>")

<<<<<<< HEAD
    def test_dont_remove_text_after_deleted_element(self) -> None:
        sel = self.sscls(
            text="""<html><body>Text before.<span>Text in.</span> Text after.</body></html>
            """
        )
        sel.css("span").remove()
        self.assertEqual(
            sel.get(), "<html><body>Text before. Text after.</body></html>"
        )
=======
    def test_deep_nesting(self):
        lxml_version = parse_version(etree.__version__)
        lxml_huge_tree_version = parse_version("4.2")

        content = """
        <html>
        <body>
        <span><span><span><span><span><span><span><span><span><span><span><span><span><span><span><span><span><span>
        <span><span><span><span><span><span><span><span><span><span><span><span><span><span><span><span><span><span>
        <span><span><span><span><span><span><span><span><span><span><span><span><span><span><span><span><span><span>
        <span><span><span><span><span><span><span><span><span><span><span><span><span><span><span><span><span><span>
        <span><span><span><span><span><span><span><span><span><span><span><span><span><span><span><span><span><span>
        <span><span><span><span><span><span><span><span><span><span><span><span><span><span><span><span><span><span>
        <span><span><span><span><span><span><span><span><span><span><span><span><span><span><span><span><span><span>
        <span><span><span><span><span><span><span><span><span><span><span><span><span><span><span><span><span><span>
        <span><span><span><span><span><span><span><span><span><span><span><span><span><span><span><span><span><span>
        <span><span><span><span><span><span><span><span><span><span><span><span><span><span><span><span><span><span>
        <span><span><span><span><span><span><span><span><span><span><span><span><span><span><span><span><span><span>
        <span><span><span><span><span><span><span><span><span><span><span><span><span><span><span><span><span><span>
        <span><span><span><span><span><span><span><span><span><span><span><span><span><span><span><span><span><span>
        <span><span><span><span><span><span><span><span><span><span><span><span><span><span><span><span><span><span>
        <span><span><span><span><span><span><span><span><span><span><span><span><span><span><span><span><span><span>
        <span><span><span><span><span><span><span><span><span><span><span><span>
        hello world
        </span></span></span></span></span></span></span></span></span></span></span></span></span></span></span></span>
        </span></span></span></span></span></span></span></span></span></span></span></span></span></span></span></span>
        </span></span></span></span></span></span></span></span></span></span></span></span></span></span></span></span>
        </span></span></span></span></span></span></span></span></span></span></span></span></span></span></span></span>
        </span></span></span></span></span></span></span></span></span></span></span></span></span></span></span></span>
        </span></span></span></span></span></span></span></span></span></span></span></span></span></span></span></span>
        </span></span></span></span></span></span></span></span></span></span></span></span></span></span></span></span>
        </span></span></span></span></span></span></span></span></span></span></span></span></span></span></span></span>
        </span></span></span></span></span></span></span></span></span></span></span></span></span></span></span></span>
        </span></span></span></span></span></span></span></span></span></span></span></span></span></span></span></span>
        </span></span></span></span></span></span></span></span></span></span></span></span></span></span></span></span>
        </span></span></span></span></span></span></span></span></span></span></span></span></span></span></span></span>
        </span></span></span></span></span></span></span></span></span></span></span></span></span></span></span></span>
        </span></span></span></span></span></span></span></span></span></span></span></span></span></span></span></span>
        </span></span></span></span></span></span></span></span></span></span></span></span></span></span></span></span>
        </span></span></span></span></span></span></span></span></span></span></span></span></span></span></span></span>
        </span></span></span></span></span></span></span></span></span></span></span></span></span></span></span></span>
        </span></span></span></span></span></span></span></span></span></span>
        <table>
         <tr><td>some test</td></tr>
        </table>
        </body>
        </html>
        """

        # If lxml doesn't support huge trees expect wrong results and a warning
        if lxml_version < lxml_huge_tree_version:
            with warnings.catch_warnings(record=True) as w:
                sel = Selector(text=content)
                self.assertIn("huge_tree", str(w[0].message))
                self.assertLessEqual(len(sel.css("span")), 256)
                self.assertEqual(len(sel.css("td")), 0)
            return

        # Same goes for explicitly disabling huge trees
        with warnings.catch_warnings(record=True) as w:
            sel = Selector(text=content, huge_tree=False)
            self.assertIn("huge_tree", str(w[0].message))
            self.assertLessEqual(len(sel.css("span")), 256)
            self.assertEqual(len(sel.css("td")), 0)

        # If huge trees are enabled, elements with a depth > 255 should be found
        sel = Selector(text=content)
        nest_level = 282
        self.assertEqual(len(sel.css("span")), nest_level)
        self.assertEqual(len(sel.css("td")), 1)
>>>>>>> 5e0141b7


class ExsltTestCase(unittest.TestCase):

    sscls = Selector

    def test_regexp(self) -> None:
        """EXSLT regular expression tests"""
        body = """
        <p><input name='a' value='1'/><input name='b' value='2'/></p>
        <div class="links">
        <a href="/first.html">first link</a>
        <a href="/second.html">second link</a>
        <a href="http://www.bayes.co.uk/xml/index.xml?/xml/utils/rechecker.xml">EXSLT match example</a>
        </div>
        """
        sel = self.sscls(text=body)

        # re:test()
        self.assertEqual(
            sel.xpath('//input[re:test(@name, "[A-Z]+", "i")]').extract(),
            [
                x.extract()
                for x in sel.xpath('//input[re:test(@name, "[A-Z]+", "i")]')
            ],
        )
        self.assertEqual(
            [
                x.extract()
                for x in sel.xpath(r'//a[re:test(@href, "\.html$")]/text()')
            ],
            ["first link", "second link"],
        )
        self.assertEqual(
            [
                x.extract()
                for x in sel.xpath('//a[re:test(@href, "first")]/text()')
            ],
            ["first link"],
        )
        self.assertEqual(
            [
                x.extract()
                for x in sel.xpath('//a[re:test(@href, "second")]/text()')
            ],
            ["second link"],
        )

        # re:match() is rather special: it returns a node-set of <match> nodes
        # ['<match>http://www.bayes.co.uk/xml/index.xml?/xml/utils/rechecker.xml</match>',
        # '<match>http</match>',
        # '<match>www.bayes.co.uk</match>',
        # '<match></match>',
        # '<match>/xml/index.xml?/xml/utils/rechecker.xml</match>']
        self.assertEqual(
            sel.xpath(
                r're:match(//a[re:test(@href, "\.xml$")]/@href,'
                r'"(\w+):\/\/([^/:]+)(:\d*)?([^# ]*)")/text()'
            ).extract(),
            [
                "http://www.bayes.co.uk/xml/index.xml?/xml/utils/rechecker.xml",
                "http",
                "www.bayes.co.uk",
                "",
                "/xml/index.xml?/xml/utils/rechecker.xml",
            ],
        )

        # re:replace()
        self.assertEqual(
            sel.xpath(
                r're:replace(//a[re:test(@href, "\.xml$")]/@href,'
                r'"(\w+)://(.+)(\.xml)", "","https://\2.html")'
            ).extract(),
            [
                "https://www.bayes.co.uk/xml/index.xml?/xml/utils/rechecker.html"
            ],
        )

    def test_set(self) -> None:
        """EXSLT set manipulation tests"""
        # microdata example from http://schema.org/Event
        body = """
        <div itemscope itemtype="http://schema.org/Event">
          <a itemprop="url" href="nba-miami-philidelphia-game3.html">
          NBA Eastern Conference First Round Playoff Tickets:
          <span itemprop="name"> Miami Heat at Philadelphia 76ers - Game 3 (Home Game 1) </span>
          </a>

          <meta itemprop="startDate" content="2016-04-21T20:00">
            Thu, 04/21/16
            8:00 p.m.

          <div itemprop="location" itemscope itemtype="http://schema.org/Place">
            <a itemprop="url" href="wells-fargo-center.html">
            Wells Fargo Center
            </a>
            <div itemprop="address" itemscope itemtype="http://schema.org/PostalAddress">
              <span itemprop="addressLocality">Philadelphia</span>,
              <span itemprop="addressRegion">PA</span>
            </div>
          </div>

          <div itemprop="offers" itemscope itemtype="http://schema.org/AggregateOffer">
            Priced from: <span itemprop="lowPrice">$35</span>
            <span itemprop="offerCount">1938</span> tickets left
          </div>
        </div>
        """
        sel = self.sscls(text=body)

        self.assertEqual(
            sel.xpath(
                """//div[@itemtype="http://schema.org/Event"]
                            //@itemprop"""
            ).extract(),
            [
                "url",
                "name",
                "startDate",
                "location",
                "url",
                "address",
                "addressLocality",
                "addressRegion",
                "offers",
                "lowPrice",
                "offerCount",
            ],
        )

        self.assertEqual(
            sel.xpath(
                """
                set:difference(//div[@itemtype="http://schema.org/Event"]
                                    //@itemprop,
                               //div[@itemtype="http://schema.org/Event"]
                                    //*[@itemscope]/*/@itemprop)"""
            ).extract(),
            ["url", "name", "startDate", "location", "offers"],
        )<|MERGE_RESOLUTION|>--- conflicted
+++ resolved
@@ -1105,17 +1105,7 @@
         sel.css("body").remove()
         self.assertEqual(sel.get(), "<html></html>")
 
-<<<<<<< HEAD
-    def test_dont_remove_text_after_deleted_element(self) -> None:
-        sel = self.sscls(
-            text="""<html><body>Text before.<span>Text in.</span> Text after.</body></html>
-            """
-        )
-        sel.css("span").remove()
-        self.assertEqual(
-            sel.get(), "<html><body>Text before. Text after.</body></html>"
-        )
-=======
+
     def test_deep_nesting(self):
         lxml_version = parse_version(etree.__version__)
         lxml_huge_tree_version = parse_version("4.2")
@@ -1186,7 +1176,7 @@
         nest_level = 282
         self.assertEqual(len(sel.css("span")), nest_level)
         self.assertEqual(len(sel.css("td")), 1)
->>>>>>> 5e0141b7
+
 
 
 class ExsltTestCase(unittest.TestCase):
@@ -1327,4 +1317,15 @@
                                     //*[@itemscope]/*/@itemprop)"""
             ).extract(),
             ["url", "name", "startDate", "location", "offers"],
+        )
+
+
+    def test_dont_remove_text_after_deleted_element(self) -> None:
+        sel = self.sscls(
+            text="""<html><body>Text before.<span>Text in.</span> Text after.</body></html>
+            """
+        )
+        sel.css("span").remove()
+        self.assertEqual(
+            sel.get(), "<html><body>Text before. Text after.</body></html>"
         )