--- conflicted
+++ resolved
@@ -4,13 +4,9 @@
 import pickle
 from typing import Any
 
-<<<<<<< HEAD
 import lxml.etree
 
-from parsel import Selector
-=======
 from parsel import Selector, SelectorList
->>>>>>> f5f73d34
 from parsel.selector import (
     CannotRemoveElementWithoutRoot,
     CannotRemoveElementWithoutParent,
