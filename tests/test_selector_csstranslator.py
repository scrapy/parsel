--- conflicted
+++ resolved
@@ -234,16 +234,11 @@
         Version(cssselect.__version__) < Version("1.2.0"),
         reason="Support added in cssselect 1.2.0",
     )
-<<<<<<< HEAD
-    def test_pseudoclass_has(self):
+    def test_pseudoclass_has(self) -> None:
         self.assertEqual(self.x("p:has(b)::text"), ["lorem ipsum text"])
 
 
 
 class CSSSelectorTestBytes(CSSSelectorTest):
     def setUp(self):
-        self.sel = self.sscls(bytes_input=bytes(HTMLBODY, encoding="utf8"))
-=======
-    def test_pseudoclass_has(self) -> None:
-        self.assertEqual(self.x("p:has(b)::text"), ["lorem ipsum text"])
->>>>>>> f73b390e
+        self.sel = self.sscls(bytes_input=bytes(HTMLBODY, encoding="utf8"))