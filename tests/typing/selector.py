# Basic usage of the Selector, strongly typed to test the typing of parsel's API.
import re
from typing import List
<<<<<<< HEAD
=======

>>>>>>> 74073425
from parsel import Selector


def correct() -> None:
    selector = Selector(
        text="<html><body><ul><li>1</li><li>2</li><li>3</li></ul></body></html>"
    )

    li_values: List[str] = selector.css("li").getall()
    selector.re_first(re.compile(r"[32]"), "").strip()
    xpath_values: List[str] = selector.xpath(
        "//somens:a/text()", namespaces={"somens": "http://scrapy.org"}
    ).extract()

    class MySelector(Selector):
        def my_own_func(self) -> int:
            return 3

    my_selector = MySelector()
    res: int = my_selector.my_own_func()
    sub_res: int = my_selector.xpath("//somens:a/text()")[0].my_own_func()


# Negative checks: all the code lines below have typing errors.
# the "# type: ignore" comment makes sure that mypy identifies them as errors.


def incorrect() -> None:
    selector = Selector(
        text="<html><body><ul><li>1</li><li>2</li><li>3</li></ul></body></html>"
    )

    # Wrong query type in css.
    selector.css(5).getall()  # type: ignore

    # Cannot assign a list of str to an int.
    li_values: int = selector.css("li").getall()  # type: ignore

    # Cannot use a string to define namespaces in xpath.
    selector.xpath(
        "//somens:a/text()", namespaces='{"somens": "http://scrapy.org"}'  # type: ignore
    ).extract()

    # Typo in the extract method name.
    selector.css("li").extact()  # type: ignore

    class MySelector(Selector):
        def my_own_func(self) -> int:
            return 3

    my_selector = MySelector()
    res: str = my_selector.my_own_func()  # type: ignore
    sub_res: str = my_selector.xpath("//somens:a/text()")[0].my_own_func()  # type: ignore<|MERGE_RESOLUTION|>--- conflicted
+++ resolved
@@ -1,10 +1,7 @@
 # Basic usage of the Selector, strongly typed to test the typing of parsel's API.
 import re
 from typing import List
-<<<<<<< HEAD
-=======
 
->>>>>>> 74073425
 from parsel import Selector
 
 
