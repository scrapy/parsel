"""
XPath selectors based on lxml
"""

import typing
from typing import Any, Dict, List, Optional, Mapping, Pattern, Union

from lxml import etree, html
from lxml.html.clean import Cleaner
import html_text

from .utils import flatten, iflatten, extract_regex, shorten
from .csstranslator import HTMLTranslator, GenericTranslator

_SelectorType = typing.TypeVar("_SelectorType", bound="Selector")


class CannotRemoveElementWithoutRoot(Exception):
    pass


class CannotRemoveElementWithoutParent(Exception):
    pass


class SafeXMLParser(etree.XMLParser):
    def __init__(self, *args, **kwargs) -> None:
        kwargs.setdefault("resolve_entities", False)
        super().__init__(*args, **kwargs)


_ctgroup = {
    "html": {
        "_parser": html.HTMLParser,
        "_csstranslator": HTMLTranslator(),
        "_tostring_method": "html",
    },
    "xml": {
        "_parser": SafeXMLParser,
        "_csstranslator": GenericTranslator(),
        "_tostring_method": "xml",
    },
}


def _st(st: Optional[str]) -> str:
    if st is None:
        return "html"
    elif st in _ctgroup:
        return st
    else:
        raise ValueError(f"Invalid type: {st}")


def create_root_node(text, parser_cls, base_url=None):
    """Create root node for text using given parser class."""
    body = text.strip().replace("\x00", "").encode("utf8") or b"<html/>"
    parser = parser_cls(recover=True, encoding="utf8")
    root = etree.fromstring(body, parser=parser, base_url=base_url)
    if root is None:
        root = etree.fromstring(b"<html/>", parser=parser, base_url=base_url)
    return root


class SelectorList(List[_SelectorType]):
    """
    The :class:`SelectorList` class is a subclass of the builtin ``list``
    class, which provides a few additional methods.
    """

    @typing.overload
    def __getitem__(self, pos: int) -> _SelectorType:
        pass

    @typing.overload
    def __getitem__(self, pos: slice) -> "SelectorList[_SelectorType]":
        pass

    def __getitem__(
        self, pos: Union[int, slice]
    ) -> Union[_SelectorType, "SelectorList[_SelectorType]"]:
        o = super().__getitem__(pos)
        return self.__class__(o) if isinstance(pos, slice) else o

    def __getstate__(self) -> None:
        raise TypeError("can't pickle SelectorList objects")

    def xpath(
        self,
        xpath: str,
        namespaces: Optional[Mapping[str, str]] = None,
        **kwargs,
    ) -> "SelectorList[_SelectorType]":
        """
        Call the ``.xpath()`` method for each element in this list and return
        their results flattened as another :class:`SelectorList`.

        ``query`` is the same argument as the one in :meth:`Selector.xpath`

        ``namespaces`` is an optional ``prefix: namespace-uri`` mapping (dict)
        for additional prefixes to those registered with ``register_namespace(prefix, uri)``.
        Contrary to ``register_namespace()``, these prefixes are not
        saved for future calls.

        Any additional named arguments can be used to pass values for XPath
        variables in the XPath expression, e.g.::

            selector.xpath('//a[href=$url]', url="http://www.example.com")
        """
        return self.__class__(
            flatten([x.xpath(xpath, namespaces=namespaces, **kwargs) for x in self])
        )

    def css(self, query: str) -> "SelectorList[_SelectorType]":
        """
        Call the ``.css()`` method for each element in this list and return
        their results flattened as another :class:`SelectorList`.

        ``query`` is the same argument as the one in :meth:`Selector.css`
        """
        return self.__class__(flatten([x.css(query) for x in self]))

    def re(
        self, regex: Union[str, Pattern[str]], replace_entities: bool = True
    ) -> List[str]:
        """
        Call the ``.re()`` method for each element in this list and return
        their results flattened, as a list of strings.

        By default, character entity references are replaced by their
        corresponding character (except for ``&amp;`` and ``&lt;``.
        Passing ``replace_entities`` as ``False`` switches off these
        replacements.
        """
        return flatten([x.re(regex, replace_entities=replace_entities) for x in self])

    @typing.overload
    def re_first(
        self,
        regex: Union[str, Pattern[str]],
        default: None = None,
        replace_entities: bool = True,
    ) -> Optional[str]:
        pass

    @typing.overload
    def re_first(
        self,
        regex: Union[str, Pattern[str]],
        default: str,
        replace_entities: bool = True,
    ) -> str:
        pass

    def re_first(
        self,
        regex: Union[str, Pattern[str]],
        default: Optional[str] = None,
        replace_entities: bool = True,
    ) -> Optional[str]:
        """
        Call the ``.re()`` method for the first element in this list and
        return the result in an string. If the list is empty or the
        regex doesn't match anything, return the default value (``None`` if
        the argument is not provided).

        By default, character entity references are replaced by their
        corresponding character (except for ``&amp;`` and ``&lt;``.
        Passing ``replace_entities`` as ``False`` switches off these
        replacements.
        """
        for el in iflatten(
            x.re(regex, replace_entities=replace_entities) for x in self
        ):
            return el
        return default

<<<<<<< HEAD
    def getall(self, text=False, cleaner='auto',
               guess_punct_space=True, guess_layout=True):
        """
        Call the ``.get()`` method for each element is this list and return
        their results flattened, as a list of unicode strings.

        ``text``, ``cleaner``, ``guess_punct_space`` and ``guess_layout``
        options are passed to :meth:`~.Selector.get`; see
        :meth:`~.Selector.get` for more details.
        """
        return [
            x.get(
                text=text,
                cleaner=cleaner,
                guess_punct_space=guess_punct_space,
                guess_layout=guess_layout
            )
            for x in self
        ]
    extract = getall

    def get(self, default=None, text=False, cleaner='auto',
            guess_punct_space=True, guess_layout=True):
=======
    def getall(self) -> List[str]:
        """
        Call the ``.get()`` method for each element is this list and return
        their results flattened, as a list of strings.
        """
        return [x.get() for x in self]

    extract = getall

    @typing.overload
    def get(self, default: None = None) -> Optional[str]:
        pass

    @typing.overload
    def get(self, default: str) -> str:
        pass

    def get(self, default: Optional[str] = None) -> Optional[str]:
>>>>>>> f5f73d34
        """
        Return the result of ``.get()`` for the first element in this list.
        If the list is empty, return the ``default`` value.

        ``text``, ``cleaner``, ``guess_punct_space`` and ``guess_layout``
        options are passed to :meth:`Selector.get`; see :meth:`~.Selector.get`
        for more details.
        """
        for x in self:
<<<<<<< HEAD
            return x.get(text=text,
                         cleaner=cleaner,
                         guess_punct_space=guess_punct_space,
                         guess_layout=guess_layout)
        else:
            return default
=======
            return x.get()
        return default

>>>>>>> f5f73d34
    extract_first = get

    @property
    def attrib(self) -> Mapping[str, str]:
        """Return the attributes dictionary for the first element.
        If the list is empty, return an empty dict.
        """
        for x in self:
            return x.attrib
        return {}

    def remove(self) -> None:
        """
        Remove matched nodes from the parent for each element in this list.
        """
        for x in self:
            x.remove()


class Selector:
    """
    :class:`Selector` allows you to select parts of an XML or HTML text using CSS
    or XPath expressions and extract data from it.

    ``text`` is a `str`` object

    ``type`` defines the selector type, it can be ``"html"``, ``"xml"`` or ``None`` (default).
    If ``type`` is ``None``, the selector defaults to ``"html"``.

<<<<<<< HEAD
    __slots__ = ['namespaces', 'type', '_expr', 'root',
                 '__weakref__', '_parser', '_csstranslator', '_tostring_method']
=======
    ``base_url`` allows setting a URL for the document. This is needed when looking up external entities with relative paths.
    See [`lxml` documentation](https://lxml.de/api/index.html) ``lxml.etree.fromstring`` for more information.
    """
>>>>>>> f5f73d34

    __slots__ = [
        "text",
        "namespaces",
        "type",
        "_expr",
        "root",
        "__weakref__",
        "_parser",
        "_csstranslator",
        "_tostring_method",
    ]

    _default_type: Optional[str] = None
    _default_namespaces = {
        "re": "http://exslt.org/regular-expressions",
        # supported in libxslt:
        # set:difference
        # set:has-same-node
        # set:intersection
        # set:leading
        # set:trailing
        "set": "http://exslt.org/sets",
    }
    _lxml_smart_strings = False
<<<<<<< HEAD
    selectorlist_cls = SelectorList
    _text_cleaner = html_text.cleaner
    _html_cleaner = Cleaner()

    def __init__(self, text=None, type=None, namespaces=None, root=None,
                 base_url=None, _expr=None):
=======
    selectorlist_cls = SelectorList["Selector"]

    def __init__(
        self,
        text: Optional[str] = None,
        type: Optional[str] = None,
        namespaces: Optional[Mapping[str, str]] = None,
        root: Optional[Any] = None,
        base_url: Optional[str] = None,
        _expr: Optional[str] = None,
    ) -> None:
>>>>>>> f5f73d34
        self.type = st = _st(type or self._default_type)
        self._parser = _ctgroup[st]["_parser"]
        self._csstranslator = _ctgroup[st]["_csstranslator"]
        self._tostring_method = _ctgroup[st]["_tostring_method"]

        if text is not None:
            if not isinstance(text, str):
                msg = f"text argument should be of type str, got {text.__class__}"
                raise TypeError(msg)
            root = self._get_root(text, base_url)
        elif root is None:
            raise ValueError("Selector needs either text or root argument")

        self.namespaces = dict(self._default_namespaces)
        if namespaces is not None:
            self.namespaces.update(namespaces)
        self.root = root
        self._expr = _expr

    def __getstate__(self) -> Any:
        raise TypeError("can't pickle Selector objects")

    def _get_root(self, text: str, base_url: Optional[str] = None) -> Any:
        return create_root_node(text, self._parser, base_url=base_url)

    def xpath(
        self: _SelectorType,
        query: str,
        namespaces: Optional[Mapping[str, str]] = None,
        **kwargs,
    ) -> SelectorList[_SelectorType]:
        """
        Find nodes matching the xpath ``query`` and return the result as a
        :class:`SelectorList` instance with all elements flattened. List
        elements implement :class:`Selector` interface too.

        ``query`` is a string containing the XPATH query to apply.

        ``namespaces`` is an optional ``prefix: namespace-uri`` mapping (dict)
        for additional prefixes to those registered with ``register_namespace(prefix, uri)``.
        Contrary to ``register_namespace()``, these prefixes are not
        saved for future calls.

        Any additional named arguments can be used to pass values for XPath
        variables in the XPath expression, e.g.::

            selector.xpath('//a[href=$url]', url="http://www.example.com")
        """
        try:
            xpathev = self.root.xpath
        except AttributeError:
            return self.selectorlist_cls([])

        nsp = dict(self.namespaces)
        if namespaces is not None:
            nsp.update(namespaces)
        try:
            result = xpathev(
                query, namespaces=nsp, smart_strings=self._lxml_smart_strings, **kwargs
            )
        except etree.XPathError as exc:
            raise ValueError(f"XPath error: {exc} in {query}")

        if type(result) is not list:
            result = [result]

        result = [
            self.__class__(
                root=x, _expr=query, namespaces=self.namespaces, type=self.type
            )
            for x in result
        ]
        return self.selectorlist_cls(result)

    def css(self: _SelectorType, query: str) -> SelectorList[_SelectorType]:
        """
        Apply the given CSS selector and return a :class:`SelectorList` instance.

        ``query`` is a string containing the CSS selector to apply.

        In the background, CSS queries are translated into XPath queries using
        `cssselect`_ library and run ``.xpath()`` method.

        .. _cssselect: https://pypi.python.org/pypi/cssselect/
        """
        return self.xpath(self._css2xpath(query))

    def _css2xpath(self, query: str) -> Any:
        return self._csstranslator.css_to_xpath(query)

    def re(
        self, regex: Union[str, Pattern[str]], replace_entities: bool = True
    ) -> List[str]:
        """
        Apply the given regex and return a list of strings with the
        matches.

        ``regex`` can be either a compiled regular expression or a string which
        will be compiled to a regular expression using ``re.compile(regex)``.

        By default, character entity references are replaced by their
        corresponding character (except for ``&amp;`` and ``&lt;``).
        Passing ``replace_entities`` as ``False`` switches off these
        replacements.
        """
        return extract_regex(regex, self.get(), replace_entities=replace_entities)

    @typing.overload
    def re_first(
        self,
        regex: Union[str, Pattern[str]],
        default: None = None,
        replace_entities: bool = True,
    ) -> Optional[str]:
        pass

    @typing.overload
    def re_first(
        self,
        regex: Union[str, Pattern[str]],
        default: str,
        replace_entities: bool = True,
    ) -> str:
        pass

    def re_first(
        self,
        regex: Union[str, Pattern[str]],
        default: Optional[str] = None,
        replace_entities: bool = True,
    ) -> Optional[str]:
        """
        Apply the given regex and return the first string which matches. If
        there is no match, return the default value (``None`` if the argument
        is not provided).

        By default, character entity references are replaced by their
        corresponding character (except for ``&amp;`` and ``&lt;``).
        Passing ``replace_entities`` as ``False`` switches off these
        replacements.
        """
        return next(
            iflatten(self.re(regex, replace_entities=replace_entities)), default
        )

<<<<<<< HEAD
    def get(self, text=False, cleaner='auto',
            guess_punct_space=True, guess_layout=True):
=======
    def get(self) -> str:
>>>>>>> f5f73d34
        """
        Serialize and return the matched nodes in a single string.
        Percent encoded content is unquoted.

        When ``text`` is False (default), HTML or XML is extracted. Pass
        ``text=True`` to extract text content (html-text library is used).
        Text extraction algorithm assumes that the document is an HTML
        document, and uses HTML-specific rules.

        ``cleaner`` argument allows to clean HTML before extracting the
        content. Allowed values:

        * "auto" (default) - don't clean when text=False, clean with
          options tuned for text extraction when text=True;
        * "text" - clean with options tuned for text extraction: elements
          like ``<script>`` and ``<style>`` are removed, cleaning options
          are tuned for speed, assuming text extraction is the end goal;
        * "html" - use default ``lxml.html.clean.Cleaner``. This is useful
          if you want to make .get() output more human-readable, but still
          preserve HTML tags.
        * None - don't clean, even when ``text=True``. Useful if you have
          an already cleaned tree, e.g. after calling :meth:`Selector.cleaned`.
        * custom ``lxml.html.clean.Cleaner`` objects are also supported.

        ``guess_punct_space`` and ``guess_layout`` options allow to customize
        text extraction algorithm. By default, when ``text=True``,
        parsel tries to insert newlines and blank lines as appropriate,
        and be smart about whitespaces around inline tags,
        so that the text output looks similar to browser's.

        Pass ``guess_punct_space=False`` to disable punctuation handling.
        This option has no effect when ``text=False``.

        Use ``guess_layout=False`` to avoid adding newlines - content will
        be just a single line of text, using whitespaces as separators.
        This option has no effect when ``text=False``.
        """
        sel = self
        if cleaner == 'auto':
            if text:
                sel = self.cleaned('text')
        elif cleaner is not None:
            sel = self.cleaned(cleaner)
        tree = sel.root

        if text:
            return html_text.etree_to_text(tree,
                guess_punct_space=guess_punct_space,
                guess_layout=guess_layout
            )

        try:
<<<<<<< HEAD
            return etree.tostring(tree,
                                  method=self._tostring_method,
                                  encoding='unicode',
                                  with_tail=False)
        except (AttributeError, TypeError):
            if tree is True:
                return u'1'
            elif tree is False:
                return u'0'
            else:
                return six.text_type(tree)
    extract = get

    def getall(self, text=False, cleaner='auto',
               guess_punct_space=True, guess_layout=True):
        """
        Serialize and return the matched node in a 1-element list of unicode
        strings.

        See :meth:`~.Selector.get` for options.
=======
            return etree.tostring(
                self.root,
                method=self._tostring_method,
                encoding="unicode",
                with_tail=False,
            )
        except (AttributeError, TypeError):
            if self.root is True:
                return "1"
            elif self.root is False:
                return "0"
            else:
                return str(self.root)

    extract = get

    def getall(self) -> List[str]:
        """
        Serialize and return the matched node in a 1-element list of strings.
>>>>>>> f5f73d34
        """
        return [self.get(
            text=text,
            cleaner=cleaner,
            guess_punct_space=guess_punct_space,
            guess_layout=guess_layout,
        )]

    def register_namespace(self, prefix: str, uri: str) -> None:
        """
        Register the given namespace to be used in this :class:`Selector`.
        Without registering namespaces you can't select or extract data from
        non-standard namespaces. See :ref:`selector-examples-xml`.
        """
        self.namespaces[prefix] = uri

    def remove_namespaces(self) -> None:
        """
        Remove all namespaces, allowing to traverse the document using
        namespace-less xpaths. See :ref:`removing-namespaces`.
        """
        for el in self.root.iter("*"):
            if el.tag.startswith("{"):
                el.tag = el.tag.split("}", 1)[1]
            # loop on element attributes also
            for an in el.attrib:
                if an.startswith("{"):
                    el.attrib[an.split("}", 1)[1]] = el.attrib.pop(an)
        # remove namespace declarations
        etree.cleanup_namespaces(self.root)

    def remove(self) -> None:
        """
        Remove matched nodes from the parent element.
        """
        try:
            parent = self.root.getparent()
        except AttributeError:
            # 'str' object has no attribute 'getparent'
            raise CannotRemoveElementWithoutRoot(
                "The node you're trying to remove has no root, "
                "are you trying to remove a pseudo-element? "
                "Try to use 'li' as a selector instead of 'li::text' or "
                "'//li' instead of '//li/text()', for example."
            )

        try:
            parent.remove(self.root)
        except AttributeError:
            # 'NoneType' object has no attribute 'remove'
            raise CannotRemoveElementWithoutParent(
                "The node you're trying to remove has no parent, "
                "are you trying to remove a root element?"
            )

    @property
    def attrib(self) -> Dict[str, str]:
        """Return the attributes dictionary for underlying element."""
        return dict(self.root.attrib)

<<<<<<< HEAD
    def cleaned(self, cleaner='html'):
        """
        Return a copy of a Selector, with underlying subtree cleaned.
        Allowed values of ``cleaner`` argument:

        * "html" (default) - use default ``lxml.html.clean.Cleaner``;
        * "text" - clean with options tuned for text extraction: elements
          like ``<script>`` and ``<style>`` are removed, cleaning options
          are tuned for speed, assuming text extraction is the end goal;
        * custom ``lxml.html.clean.Cleaner`` objects are also supported.
        """
        if isinstance(cleaner, six.string_types):
            if cleaner not in {'html', 'text'}:
                raise ValueError("cleaner must be 'html', 'text' or "
                                 "an lxml.html.clean.Cleaner instance")
        if cleaner == 'html':
            cleaner = self._html_cleaner
        elif cleaner == 'text':
            cleaner = self._text_cleaner
        root = cleaner.clean_html(self.root)
        return self.__class__(root=root, _expr=self._expr,
                              namespaces=self.namespaces,
                              type=self.type)

    def __bool__(self):
=======
    def __bool__(self) -> bool:
>>>>>>> f5f73d34
        """
        Return ``True`` if there is any real content selected or ``False``
        otherwise.  In other words, the boolean value of a :class:`Selector` is
        given by the contents it selects.
        """
        return bool(self.get())

    __nonzero__ = __bool__

    def __str__(self) -> str:
        data = repr(shorten(self.get(), width=40))
        return f"<{type(self).__name__} xpath={self._expr!r} data={data}>"

    __repr__ = __str__<|MERGE_RESOLUTION|>--- conflicted
+++ resolved
@@ -6,7 +6,7 @@
 from typing import Any, Dict, List, Optional, Mapping, Pattern, Union
 
 from lxml import etree, html
-from lxml.html.clean import Cleaner
+from lxml.html.clean import Cleaner  # pylint: disable=no-name-in-module
 import html_text
 
 from .utils import flatten, iflatten, extract_regex, shorten
@@ -175,12 +175,16 @@
             return el
         return default
 
-<<<<<<< HEAD
-    def getall(self, text=False, cleaner='auto',
-               guess_punct_space=True, guess_layout=True):
+    def getall(
+        self,
+        text: bool = False,
+        cleaner: Union[str, None, Cleaner] = "auto",
+        guess_punct_space: bool = True,
+        guess_layout: bool = True,
+    ) -> List[str]:
         """
         Call the ``.get()`` method for each element is this list and return
-        their results flattened, as a list of unicode strings.
+        their results flattened, as a list of strings.
 
         ``text``, ``cleaner``, ``guess_punct_space`` and ``guess_layout``
         options are passed to :meth:`~.Selector.get`; see
@@ -191,34 +195,29 @@
                 text=text,
                 cleaner=cleaner,
                 guess_punct_space=guess_punct_space,
-                guess_layout=guess_layout
+                guess_layout=guess_layout,
             )
             for x in self
         ]
+
     extract = getall
 
-    def get(self, default=None, text=False, cleaner='auto',
-            guess_punct_space=True, guess_layout=True):
-=======
-    def getall(self) -> List[str]:
-        """
-        Call the ``.get()`` method for each element is this list and return
-        their results flattened, as a list of strings.
-        """
-        return [x.get() for x in self]
-
-    extract = getall
-
-    @typing.overload
-    def get(self, default: None = None) -> Optional[str]:
-        pass
-
-    @typing.overload
-    def get(self, default: str) -> str:
-        pass
-
-    def get(self, default: Optional[str] = None) -> Optional[str]:
->>>>>>> f5f73d34
+    # TODO: bring types back
+    # @typing.overload
+    # def get(self, default: None = None) -> Optional[str]:
+    #     pass
+    #
+    # @typing.overload
+    # def get(self, default: str) -> str:
+    #     pass
+    def get(
+        self,
+        default: Optional[str] = None,
+        text: bool = False,
+        cleaner: Union[str, None, Cleaner] = "auto",
+        guess_punct_space: bool = True,
+        guess_layout: bool = True,
+    ) -> Optional[str]:
         """
         Return the result of ``.get()`` for the first element in this list.
         If the list is empty, return the ``default`` value.
@@ -228,18 +227,14 @@
         for more details.
         """
         for x in self:
-<<<<<<< HEAD
-            return x.get(text=text,
-                         cleaner=cleaner,
-                         guess_punct_space=guess_punct_space,
-                         guess_layout=guess_layout)
-        else:
-            return default
-=======
-            return x.get()
+            return x.get(
+                text=text,
+                cleaner=cleaner,
+                guess_punct_space=guess_punct_space,
+                guess_layout=guess_layout,
+            )
         return default
 
->>>>>>> f5f73d34
     extract_first = get
 
     @property
@@ -269,14 +264,9 @@
     ``type`` defines the selector type, it can be ``"html"``, ``"xml"`` or ``None`` (default).
     If ``type`` is ``None``, the selector defaults to ``"html"``.
 
-<<<<<<< HEAD
-    __slots__ = ['namespaces', 'type', '_expr', 'root',
-                 '__weakref__', '_parser', '_csstranslator', '_tostring_method']
-=======
     ``base_url`` allows setting a URL for the document. This is needed when looking up external entities with relative paths.
     See [`lxml` documentation](https://lxml.de/api/index.html) ``lxml.etree.fromstring`` for more information.
     """
->>>>>>> f5f73d34
 
     __slots__ = [
         "text",
@@ -302,15 +292,9 @@
         "set": "http://exslt.org/sets",
     }
     _lxml_smart_strings = False
-<<<<<<< HEAD
-    selectorlist_cls = SelectorList
+    selectorlist_cls = SelectorList["Selector"]
     _text_cleaner = html_text.cleaner
     _html_cleaner = Cleaner()
-
-    def __init__(self, text=None, type=None, namespaces=None, root=None,
-                 base_url=None, _expr=None):
-=======
-    selectorlist_cls = SelectorList["Selector"]
 
     def __init__(
         self,
@@ -321,7 +305,6 @@
         base_url: Optional[str] = None,
         _expr: Optional[str] = None,
     ) -> None:
->>>>>>> f5f73d34
         self.type = st = _st(type or self._default_type)
         self._parser = _ctgroup[st]["_parser"]
         self._csstranslator = _ctgroup[st]["_csstranslator"]
@@ -467,12 +450,13 @@
             iflatten(self.re(regex, replace_entities=replace_entities)), default
         )
 
-<<<<<<< HEAD
-    def get(self, text=False, cleaner='auto',
-            guess_punct_space=True, guess_layout=True):
-=======
-    def get(self) -> str:
->>>>>>> f5f73d34
+    def get(
+        self,
+        text: bool = False,
+        cleaner: Union[str, None, Cleaner] = "auto",
+        guess_punct_space: bool = True,
+        guess_layout: bool = True,
+    ) -> str:
         """
         Serialize and return the matched nodes in a single string.
         Percent encoded content is unquoted.
@@ -482,7 +466,7 @@
         Text extraction algorithm assumes that the document is an HTML
         document, and uses HTML-specific rules.
 
-        ``cleaner`` argument allows to clean HTML before extracting the
+        ``cleaner`` argument allows cleaning HTML before extracting the
         content. Allowed values:
 
         * "auto" (default) - don't clean when text=False, clean with
@@ -511,69 +495,52 @@
         This option has no effect when ``text=False``.
         """
         sel = self
-        if cleaner == 'auto':
+        if cleaner == "auto":
             if text:
-                sel = self.cleaned('text')
+                sel = self.cleaned("text")
         elif cleaner is not None:
             sel = self.cleaned(cleaner)
         tree = sel.root
 
         if text:
-            return html_text.etree_to_text(tree,
-                guess_punct_space=guess_punct_space,
-                guess_layout=guess_layout
+            return html_text.etree_to_text(
+                tree, guess_punct_space=guess_punct_space, guess_layout=guess_layout
             )
 
         try:
-<<<<<<< HEAD
-            return etree.tostring(tree,
-                                  method=self._tostring_method,
-                                  encoding='unicode',
-                                  with_tail=False)
+            return etree.tostring(
+                tree, method=self._tostring_method, encoding="unicode", with_tail=False
+            )
         except (AttributeError, TypeError):
             if tree is True:
-                return u'1'
+                return "1"
             elif tree is False:
-                return u'0'
-            else:
-                return six.text_type(tree)
-    extract = get
-
-    def getall(self, text=False, cleaner='auto',
-               guess_punct_space=True, guess_layout=True):
-        """
-        Serialize and return the matched node in a 1-element list of unicode
-        strings.
-
-        See :meth:`~.Selector.get` for options.
-=======
-            return etree.tostring(
-                self.root,
-                method=self._tostring_method,
-                encoding="unicode",
-                with_tail=False,
-            )
-        except (AttributeError, TypeError):
-            if self.root is True:
-                return "1"
-            elif self.root is False:
                 return "0"
             else:
-                return str(self.root)
+                return str(tree)
 
     extract = get
 
-    def getall(self) -> List[str]:
+    def getall(
+        self,
+        text: bool = False,
+        cleaner: Union[str, None, Cleaner] = "auto",
+        guess_punct_space: bool = True,
+        guess_layout: bool = True,
+    ) -> List[str]:
         """
         Serialize and return the matched node in a 1-element list of strings.
->>>>>>> f5f73d34
-        """
-        return [self.get(
-            text=text,
-            cleaner=cleaner,
-            guess_punct_space=guess_punct_space,
-            guess_layout=guess_layout,
-        )]
+
+        See :meth:`~.Selector.get` for options.
+        """
+        return [
+            self.get(
+                text=text,
+                cleaner=cleaner,
+                guess_punct_space=guess_punct_space,
+                guess_layout=guess_layout,
+            )
+        ]
 
     def register_namespace(self, prefix: str, uri: str) -> None:
         """
@@ -627,8 +594,9 @@
         """Return the attributes dictionary for underlying element."""
         return dict(self.root.attrib)
 
-<<<<<<< HEAD
-    def cleaned(self, cleaner='html'):
+    def cleaned(
+        self: _SelectorType, cleaner: Union[str, Cleaner] = "auto"
+    ) -> _SelectorType:
         """
         Return a copy of a Selector, with underlying subtree cleaned.
         Allowed values of ``cleaner`` argument:
@@ -639,23 +607,22 @@
           are tuned for speed, assuming text extraction is the end goal;
         * custom ``lxml.html.clean.Cleaner`` objects are also supported.
         """
-        if isinstance(cleaner, six.string_types):
-            if cleaner not in {'html', 'text'}:
-                raise ValueError("cleaner must be 'html', 'text' or "
-                                 "an lxml.html.clean.Cleaner instance")
-        if cleaner == 'html':
+        if isinstance(cleaner, str):
+            if cleaner not in {"html", "text"}:
+                raise ValueError(
+                    "cleaner must be 'html', 'text' or "
+                    "an lxml.html.clean.Cleaner instance"
+                )
+        if cleaner == "html":
             cleaner = self._html_cleaner
-        elif cleaner == 'text':
+        elif cleaner == "text":
             cleaner = self._text_cleaner
         root = cleaner.clean_html(self.root)
-        return self.__class__(root=root, _expr=self._expr,
-                              namespaces=self.namespaces,
-                              type=self.type)
-
-    def __bool__(self):
-=======
+        return self.__class__(
+            root=root, _expr=self._expr, namespaces=self.namespaces, type=self.type
+        )
+
     def __bool__(self) -> bool:
->>>>>>> f5f73d34
         """
         Return ``True`` if there is any real content selected or ``False``
         otherwise.  In other words, the boolean value of a :class:`Selector` is
