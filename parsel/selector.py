--- conflicted
+++ resolved
@@ -50,21 +50,13 @@
         raise ValueError("Invalid type: %s" % st)
 
 
-<<<<<<< HEAD
-def create_root_node(text, parser_cls, base_url=None, encoding='utf8'):
-    """Create root node for text using given parser class.
-    """
-    if six.PY3 and isinstance(text, bytes):
-        body = text.replace(b'\x00', b'') or b'<html/>'
-    elif isinstance(text, six.text_type):
-        body = text.strip().replace('\x00', '').encode(encoding) or b'<html/>'
+def create_root_node(text, parser_cls, base_url=None, encoding="utf8"):
+    """Create root node for text using given parser class."""
+    if isinstance(text, bytes):
+        body = text.strip().replace("\x00", "") or b"<html/>"
+    elif isintance(text, str):
+        body = text.strip().replace("\x00", "").encode(encoding) or b"<html/>"
     parser = parser_cls(recover=True, encoding=encoding)
-=======
-def create_root_node(text, parser_cls, base_url=None):
-    """Create root node for text using given parser class."""
-    body = text.strip().replace("\x00", "").encode("utf8") or b"<html/>"
-    parser = parser_cls(recover=True, encoding="utf8")
->>>>>>> fdba8aff
     root = etree.fromstring(body, parser=parser, base_url=base_url)
     if root is None:
         root = etree.fromstring(b"<html/>", parser=parser, base_url=base_url)
@@ -267,12 +259,6 @@
         "set": "http://exslt.org/sets",
     }
     _lxml_smart_strings = False
-<<<<<<< HEAD
-    selectorlist_cls = SelectorList
-
-    def __init__(self, text=None, type=None, namespaces=None, root=None,
-                 base_url=None, _expr=None, encoding='utf8'):
-=======
     selectorlist_cls = SelectorList["Selector"]
 
     def __init__(
@@ -283,24 +269,18 @@
         root: Optional[Any] = None,
         base_url: Optional[str] = None,
         _expr: Optional[str] = None,
+        encoding: Optional[str] = "utf8"
     ) -> None:
->>>>>>> fdba8aff
         self.type = st = _st(type or self._default_type)
         self._parser = _ctgroup[st]["_parser"]
         self._csstranslator = _ctgroup[st]["_csstranslator"]
         self._tostring_method = _ctgroup[st]["_tostring_method"]
 
         if text is not None:
-<<<<<<< HEAD
-            if isinstance(text, (six.text_type, bytes)):
+            if isinstance(text, (bytes, str)):
                 root = self._get_root(text, base_url, encoding=encoding)
             else:
-                msg = "text argument should be of type %s or bytes, got %s" % (
-                    six.text_type, text.__class__)
-=======
-            if not isinstance(text, str):
-                msg = "text argument should be of type str, got %s" % (text.__class__)
->>>>>>> fdba8aff
+                msg = "text argument should be of type str or bytes, got %s" % (text.__class__)
                 raise TypeError(msg)
         elif root is None:
             raise ValueError("Selector needs either text or root argument")
@@ -314,13 +294,8 @@
     def __getstate__(self) -> Any:
         raise TypeError("can't pickle Selector objects")
 
-<<<<<<< HEAD
-    def _get_root(self, text, base_url=None, encoding='utf8'):
+    def _get_root(self, text: str, base_url: Optional[str] = None, encoding: Optional[str] = "utf8") -> Any:
         return create_root_node(text, self._parser, base_url=base_url, encoding=encoding)
-=======
-    def _get_root(self, text: str, base_url: Optional[str] = None) -> Any:
-        return create_root_node(text, self._parser, base_url=base_url)
->>>>>>> fdba8aff
 
     def xpath(
         self: _SelectorType,
