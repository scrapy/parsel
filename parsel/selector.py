--- conflicted
+++ resolved
@@ -279,17 +279,10 @@
         self._tostring_method = _ctgroup[st]["_tostring_method"]
 
         if text is not None:
-<<<<<<< HEAD
             if isinstance(text, (bytes, str)):
                 root = self._get_root(text, base_url, encoding=encoding)
             else:
-                msg = "text argument should be of type str or bytes, got %s" % (
-                    text.__class__
-                )
-=======
-            if not isinstance(text, str):
-                msg = f"text argument should be of type str, got {text.__class__}"
->>>>>>> f5f73d34
+                msg = f"text argument should be of type str or bytes, got {text.__class__}"
                 raise TypeError(msg)
         elif root is None:
             raise ValueError("Selector needs either text or root argument")
