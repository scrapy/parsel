"""
XPath selectors based on lxml
"""

import typing
import warnings
from typing import (
    Any,
    Dict,
    List,
    Mapping,
    Optional,
    Pattern,
    Type,
    TypeVar,
    Union,
)
from warnings import warn

from cssselect import GenericTranslator as OriginalGenericTranslator
from lxml import etree, html
<<<<<<< HEAD
from lxml.html.clean import Cleaner  # pylint: disable=no-name-in-module
import html_text
=======
from packaging.version import Version

from .csstranslator import GenericTranslator, HTMLTranslator
from .utils import extract_regex, flatten, iflatten, shorten


if typing.TYPE_CHECKING:
    # both require Python 3.8
    from typing import Literal, SupportsIndex

    # simplified _OutputMethodArg from types-lxml
    _TostringMethodType = Literal[
        "html",
        "xml",
    ]
>>>>>>> 7172ceb9


_SelectorType = TypeVar("_SelectorType", bound="Selector")
_ParserType = Union[etree.XMLParser, etree.HTMLParser]

lxml_version = Version(etree.__version__)
lxml_huge_tree_version = Version("4.2")
LXML_SUPPORTS_HUGE_TREE = lxml_version >= lxml_huge_tree_version


class CannotRemoveElementWithoutRoot(Exception):
    pass


class CannotRemoveElementWithoutParent(Exception):
    pass


class CannotDropElementWithoutParent(CannotRemoveElementWithoutParent):
    pass


class SafeXMLParser(etree.XMLParser):
    def __init__(self, *args, **kwargs) -> None:
        kwargs.setdefault("resolve_entities", False)
        super().__init__(*args, **kwargs)


_ctgroup = {
    "html": {
        "_parser": html.HTMLParser,
        "_csstranslator": HTMLTranslator(),
        "_tostring_method": "html",
    },
    "xml": {
        "_parser": SafeXMLParser,
        "_csstranslator": GenericTranslator(),
        "_tostring_method": "xml",
    },
}


def _st(st: Optional[str]) -> str:
    if st is None:
        return "html"
    elif st in _ctgroup:
        return st
    else:
        raise ValueError(f"Invalid type: {st}")


def create_root_node(
    text: str,
    parser_cls: Type[_ParserType],
    base_url: Optional[str] = None,
    huge_tree: bool = LXML_SUPPORTS_HUGE_TREE,
) -> etree._Element:
    """Create root node for text using given parser class."""
    body = text.strip().replace("\x00", "").encode("utf8") or b"<html/>"
    if huge_tree and LXML_SUPPORTS_HUGE_TREE:
        parser = parser_cls(recover=True, encoding="utf8", huge_tree=True)
        # the stub wrongly thinks base_url can't be None
        root = etree.fromstring(body, parser=parser, base_url=base_url)  # type: ignore[arg-type]
    else:
        parser = parser_cls(recover=True, encoding="utf8")
        root = etree.fromstring(body, parser=parser, base_url=base_url)  # type: ignore[arg-type]
        for error in parser.error_log:
            if "use XML_PARSE_HUGE option" in error.message:
                warnings.warn(
                    f"Input data is too big. Upgrade to lxml "
                    f"{lxml_huge_tree_version} or later for huge_tree support."
                )
    if root is None:
        root = etree.fromstring(b"<html/>", parser=parser, base_url=base_url)
    return root


class SelectorList(List[_SelectorType]):
    """
    The :class:`SelectorList` class is a subclass of the builtin ``list``
    class, which provides a few additional methods.
    """

    @typing.overload
    def __getitem__(self, pos: "SupportsIndex") -> _SelectorType:
        pass

    @typing.overload
    def __getitem__(self, pos: slice) -> "SelectorList[_SelectorType]":
        pass

    def __getitem__(
        self, pos: Union["SupportsIndex", slice]
    ) -> Union[_SelectorType, "SelectorList[_SelectorType]"]:
        o = super().__getitem__(pos)
        if isinstance(pos, slice):
            return self.__class__(
                typing.cast("SelectorList[_SelectorType]", o)
            )
        else:
            return typing.cast(_SelectorType, o)

    def __getstate__(self) -> None:
        raise TypeError("can't pickle SelectorList objects")

    def xpath(
        self,
        xpath: str,
        namespaces: Optional[Mapping[str, str]] = None,
        **kwargs,
    ) -> "SelectorList[_SelectorType]":
        """
        Call the ``.xpath()`` method for each element in this list and return
        their results flattened as another :class:`SelectorList`.

        ``query`` is the same argument as the one in :meth:`Selector.xpath`

        ``namespaces`` is an optional ``prefix: namespace-uri`` mapping (dict)
        for additional prefixes to those registered with ``register_namespace(prefix, uri)``.
        Contrary to ``register_namespace()``, these prefixes are not
        saved for future calls.

        Any additional named arguments can be used to pass values for XPath
        variables in the XPath expression, e.g.::

            selector.xpath('//a[href=$url]', url="http://www.example.com")
        """
        return self.__class__(
            flatten(
                [x.xpath(xpath, namespaces=namespaces, **kwargs) for x in self]
            )
        )

    def css(self, query: str) -> "SelectorList[_SelectorType]":
        """
        Call the ``.css()`` method for each element in this list and return
        their results flattened as another :class:`SelectorList`.

        ``query`` is the same argument as the one in :meth:`Selector.css`
        """
        return self.__class__(flatten([x.css(query) for x in self]))

    def re(
        self, regex: Union[str, Pattern[str]], replace_entities: bool = True
    ) -> List[str]:
        """
        Call the ``.re()`` method for each element in this list and return
        their results flattened, as a list of strings.

        By default, character entity references are replaced by their
        corresponding character (except for ``&amp;`` and ``&lt;``.
        Passing ``replace_entities`` as ``False`` switches off these
        replacements.
        """
        return flatten(
            [x.re(regex, replace_entities=replace_entities) for x in self]
        )

    @typing.overload
    def re_first(
        self,
        regex: Union[str, Pattern[str]],
        default: None = None,
        replace_entities: bool = True,
    ) -> Optional[str]:
        pass

    @typing.overload
    def re_first(
        self,
        regex: Union[str, Pattern[str]],
        default: str,
        replace_entities: bool = True,
    ) -> str:
        pass

    def re_first(
        self,
        regex: Union[str, Pattern[str]],
        default: Optional[str] = None,
        replace_entities: bool = True,
    ) -> Optional[str]:
        """
        Call the ``.re()`` method for the first element in this list and
        return the result in an string. If the list is empty or the
        regex doesn't match anything, return the default value (``None`` if
        the argument is not provided).

        By default, character entity references are replaced by their
        corresponding character (except for ``&amp;`` and ``&lt;``.
        Passing ``replace_entities`` as ``False`` switches off these
        replacements.
        """
        for el in iflatten(
            x.re(regex, replace_entities=replace_entities) for x in self
        ):
            return el
        return default

    def getall(
        self,
        *,
        text: bool = False,
        cleaner: Union[str, None, Cleaner] = "auto",
        guess_punct_space: bool = True,
        guess_layout: bool = True,
    ) -> List[str]:
        """
        Call the ``.get()`` method for each element is this list and return
        their results flattened, as a list of strings.

        ``text``, ``cleaner``, ``guess_punct_space`` and ``guess_layout``
        options are passed to :meth:`~.Selector.get`; see
        :meth:`~.Selector.get` for more details.
        """
        return [
            x.get(
                text=text,
                cleaner=cleaner,
                guess_punct_space=guess_punct_space,
                guess_layout=guess_layout,
            )
            for x in self
        ]

    extract = getall

    # TODO: bring types back
    # @typing.overload
    # def get(self, default: None = None) -> Optional[str]:
    #     pass
    #
    # @typing.overload
    # def get(self, default: str) -> str:
    #     pass
    def get(
        self,
        default: Optional[str] = None,
        *,
        text: bool = False,
        cleaner: Union[str, None, Cleaner] = "auto",
        guess_punct_space: bool = True,
        guess_layout: bool = True,
    ) -> Optional[str]:
        """
        Return the result of ``.get()`` for the first element in this list.
        If the list is empty, return the ``default`` value.

        ``text``, ``cleaner``, ``guess_punct_space`` and ``guess_layout``
        options are passed to :meth:`Selector.get`; see :meth:`~.Selector.get`
        for more details.
        """
        for x in self:
            return x.get(
                text=text,
                cleaner=cleaner,
                guess_punct_space=guess_punct_space,
                guess_layout=guess_layout,
            )
        return default

    extract_first = get

    @property
    def attrib(self) -> Mapping[str, str]:
        """Return the attributes dictionary for the first element.
        If the list is empty, return an empty dict.
        """
        for x in self:
            return x.attrib
        return {}

    def remove(self) -> None:  # type: ignore[override]
        """
        Remove matched nodes from the parent for each element in this list.
        """
        warn(
            "Method parsel.selector.SelectorList.remove is deprecated, please use parsel.selector.SelectorList.drop method instead",
            category=DeprecationWarning,
            stacklevel=2,
        )
        for x in self:
            x.remove()

    def drop(self) -> None:
        """
        Drop matched nodes from the parent for each element in this list.
        """
        for x in self:
            x.drop()


class Selector:
    """
    :class:`Selector` allows you to select parts of an XML or HTML text using CSS
    or XPath expressions and extract data from it.

    ``text`` is a `str`` object

    ``type`` defines the selector type, it can be ``"html"``, ``"xml"`` or ``None`` (default).
    If ``type`` is ``None``, the selector defaults to ``"html"``.

    ``base_url`` allows setting a URL for the document. This is needed when looking up external entities with relative paths.
    See the documentation for :func:`lxml.etree.fromstring` for more information.

    ``huge_tree`` controls the lxml/libxml2 feature that forbids parsing
    certain large documents to protect from possible memory exhaustion. The
    argument is ``True`` by default if the installed lxml version supports it,
    which disables the protection to allow parsing such documents. Set it to
    ``False`` if you want to enable the protection.
    See `this lxml FAQ entry <https://lxml.de/FAQ.html#is-lxml-vulnerable-to-xml-bombs>`_
    for more information.
    """

    __slots__ = [
        "text",
        "namespaces",
        "type",
        "_expr",
        "root",
        "__weakref__",
        "_parser",
        "_csstranslator",
        "_tostring_method",
    ]

    _default_type: Optional[str] = None
    _default_namespaces = {
        "re": "http://exslt.org/regular-expressions",
        # supported in libxslt:
        # set:difference
        # set:has-same-node
        # set:intersection
        # set:leading
        # set:trailing
        "set": "http://exslt.org/sets",
    }
    _lxml_smart_strings = False
    selectorlist_cls = SelectorList["Selector"]
    _text_cleaner = html_text.cleaner
    _html_cleaner = Cleaner()

    def __init__(
        self,
        text: Optional[str] = None,
        type: Optional[str] = None,
        namespaces: Optional[Mapping[str, str]] = None,
        root: Optional[Any] = None,
        base_url: Optional[str] = None,
        _expr: Optional[str] = None,
        huge_tree: bool = LXML_SUPPORTS_HUGE_TREE,
    ) -> None:
        self.type = st = _st(type or self._default_type)
        self._parser: Type[_ParserType] = typing.cast(
            Type[_ParserType], _ctgroup[st]["_parser"]
        )
        self._csstranslator: OriginalGenericTranslator = typing.cast(
            OriginalGenericTranslator, _ctgroup[st]["_csstranslator"]
        )
        self._tostring_method: "_TostringMethodType" = typing.cast(
            "_TostringMethodType", _ctgroup[st]["_tostring_method"]
        )

        if text is not None:
            if not isinstance(text, str):
                msg = f"text argument should be of type str, got {text.__class__}"
                raise TypeError(msg)
            root = self._get_root(text, base_url, huge_tree)
        elif root is None:
            raise ValueError("Selector needs either text or root argument")

        self.namespaces = dict(self._default_namespaces)
        if namespaces is not None:
            self.namespaces.update(namespaces)
        self.root = root
        self._expr = _expr

    def __getstate__(self) -> Any:
        raise TypeError("can't pickle Selector objects")

    def _get_root(
        self,
        text: str,
        base_url: Optional[str] = None,
        huge_tree: bool = LXML_SUPPORTS_HUGE_TREE,
    ) -> etree._Element:
        return create_root_node(
            text, self._parser, base_url=base_url, huge_tree=huge_tree
        )

    def xpath(
        self: _SelectorType,
        query: str,
        namespaces: Optional[Mapping[str, str]] = None,
        **kwargs,
    ) -> SelectorList[_SelectorType]:
        """
        Find nodes matching the xpath ``query`` and return the result as a
        :class:`SelectorList` instance with all elements flattened. List
        elements implement :class:`Selector` interface too.

        ``query`` is a string containing the XPATH query to apply.

        ``namespaces`` is an optional ``prefix: namespace-uri`` mapping (dict)
        for additional prefixes to those registered with ``register_namespace(prefix, uri)``.
        Contrary to ``register_namespace()``, these prefixes are not
        saved for future calls.

        Any additional named arguments can be used to pass values for XPath
        variables in the XPath expression, e.g.::

            selector.xpath('//a[href=$url]', url="http://www.example.com")
        """
        try:
            xpathev = self.root.xpath
        except AttributeError:
            return typing.cast(
                SelectorList[_SelectorType], self.selectorlist_cls([])
            )

        nsp = dict(self.namespaces)
        if namespaces is not None:
            nsp.update(namespaces)
        try:
            result = xpathev(
                query,
                namespaces=nsp,
                smart_strings=self._lxml_smart_strings,
                **kwargs,
            )
        except etree.XPathError as exc:
            raise ValueError(f"XPath error: {exc} in {query}")

        if type(result) is not list:
            result = [result]

        result = [
            self.__class__(
                root=x, _expr=query, namespaces=self.namespaces, type=self.type
            )
            for x in result
        ]
        return typing.cast(
            SelectorList[_SelectorType], self.selectorlist_cls(result)
        )

    def css(self: _SelectorType, query: str) -> SelectorList[_SelectorType]:
        """
        Apply the given CSS selector and return a :class:`SelectorList` instance.

        ``query`` is a string containing the CSS selector to apply.

        In the background, CSS queries are translated into XPath queries using
        `cssselect`_ library and run ``.xpath()`` method.

        .. _cssselect: https://pypi.python.org/pypi/cssselect/
        """
        return self.xpath(self._css2xpath(query))

    def _css2xpath(self, query: str) -> str:
        return self._csstranslator.css_to_xpath(query)

    def re(
        self, regex: Union[str, Pattern[str]], replace_entities: bool = True
    ) -> List[str]:
        """
        Apply the given regex and return a list of strings with the
        matches.

        ``regex`` can be either a compiled regular expression or a string which
        will be compiled to a regular expression using ``re.compile(regex)``.

        By default, character entity references are replaced by their
        corresponding character (except for ``&amp;`` and ``&lt;``).
        Passing ``replace_entities`` as ``False`` switches off these
        replacements.
        """
        return extract_regex(
            regex, self.get(), replace_entities=replace_entities
        )

    @typing.overload
    def re_first(
        self,
        regex: Union[str, Pattern[str]],
        default: None = None,
        replace_entities: bool = True,
    ) -> Optional[str]:
        pass

    @typing.overload
    def re_first(
        self,
        regex: Union[str, Pattern[str]],
        default: str,
        replace_entities: bool = True,
    ) -> str:
        pass

    def re_first(
        self,
        regex: Union[str, Pattern[str]],
        default: Optional[str] = None,
        replace_entities: bool = True,
    ) -> Optional[str]:
        """
        Apply the given regex and return the first string which matches. If
        there is no match, return the default value (``None`` if the argument
        is not provided).

        By default, character entity references are replaced by their
        corresponding character (except for ``&amp;`` and ``&lt;``).
        Passing ``replace_entities`` as ``False`` switches off these
        replacements.
        """
        return next(
            iflatten(self.re(regex, replace_entities=replace_entities)),
            default,
        )

    def get(
        self,
        *,
        text: bool = False,
        cleaner: Union[str, None, Cleaner] = "auto",
        guess_punct_space: bool = True,
        guess_layout: bool = True,
    ) -> str:
        """
        Serialize and return the matched nodes in a single string.
        Percent encoded content is unquoted.

        When ``text`` is False (default), HTML or XML is extracted. Pass
        ``text=True`` to extract text content (html-text library is used).
        Text extraction algorithm assumes that the document is an HTML
        document, and uses HTML-specific rules.

        ``cleaner`` argument allows cleaning HTML before extracting the
        content. Allowed values:

        * "auto" (default) - don't clean when text=False, clean with
          options tuned for text extraction when text=True;
        * "text" - clean with options tuned for text extraction: elements
          like ``<script>`` and ``<style>`` are removed, cleaning options
          are tuned for speed, assuming text extraction is the end goal;
        * "html" - use default ``lxml.html.clean.Cleaner``. This is useful
          if you want to make .get() output more human-readable, but still
          preserve HTML tags.
        * None - don't clean, even when ``text=True``. Useful if you have
          an already cleaned tree, e.g. after calling :meth:`Selector.cleaned`.
        * custom ``lxml.html.clean.Cleaner`` objects are also supported.

        ``guess_punct_space`` and ``guess_layout`` options allow to customize
        text extraction algorithm. By default, when ``text=True``,
        parsel tries to insert newlines and blank lines as appropriate,
        and be smart about whitespaces around inline tags,
        so that the text output looks similar to browser's.

        Pass ``guess_punct_space=False`` to disable punctuation handling.
        This option has no effect when ``text=False``.

        Use ``guess_layout=False`` to avoid adding newlines - content will
        be just a single line of text, using whitespaces as separators.
        This option has no effect when ``text=False``.
        """
        sel = self
        if cleaner == "auto":
            if text:
                sel = self.cleaned("text")
        elif cleaner is not None:
            sel = self.cleaned(cleaner)
        tree = sel.root

        if text:
            return html_text.etree_to_text(
                tree,
                guess_punct_space=guess_punct_space,
                guess_layout=guess_layout,
            )

        try:
            return etree.tostring(
                tree,
                method=self._tostring_method,
                encoding="unicode",
                with_tail=False,
            )
        except (AttributeError, TypeError):
            if tree is True:
                return "1"
            elif tree is False:
                return "0"
            else:
                return str(tree)

    extract = get

    def getall(
        self,
        *,
        text: bool = False,
        cleaner: Union[str, None, Cleaner] = "auto",
        guess_punct_space: bool = True,
        guess_layout: bool = True,
    ) -> List[str]:
        """
        Serialize and return the matched node in a 1-element list of strings.

        See :meth:`~.Selector.get` for options.
        """
        return [
            self.get(
                text=text,
                cleaner=cleaner,
                guess_punct_space=guess_punct_space,
                guess_layout=guess_layout,
            )
        ]

    def register_namespace(self, prefix: str, uri: str) -> None:
        """
        Register the given namespace to be used in this :class:`Selector`.
        Without registering namespaces you can't select or extract data from
        non-standard namespaces. See :ref:`selector-examples-xml`.
        """
        self.namespaces[prefix] = uri

    def remove_namespaces(self) -> None:
        """
        Remove all namespaces, allowing to traverse the document using
        namespace-less xpaths. See :ref:`removing-namespaces`.
        """
        for el in self.root.iter("*"):
            if el.tag.startswith("{"):
                el.tag = el.tag.split("}", 1)[1]
            # loop on element attributes also
            for an in el.attrib:
                if an.startswith("{"):
                    # this cast shouldn't be needed as pop never returns None
                    el.attrib[an.split("}", 1)[1]] = typing.cast(
                        str, el.attrib.pop(an)
                    )
        # remove namespace declarations
        etree.cleanup_namespaces(self.root)

    def remove(self) -> None:
        """
        Remove matched nodes from the parent element.
        """
        warn(
            "Method parsel.selector.Selector.remove is deprecated, please use parsel.selector.Selector.drop method instead",
            category=DeprecationWarning,
            stacklevel=2,
        )
        try:
            parent = self.root.getparent()
        except AttributeError:
            # 'str' object has no attribute 'getparent'
            raise CannotRemoveElementWithoutRoot(
                "The node you're trying to remove has no root, "
                "are you trying to remove a pseudo-element? "
                "Try to use 'li' as a selector instead of 'li::text' or "
                "'//li' instead of '//li/text()', for example."
            )

        try:
            parent.remove(self.root)  # type: ignore[union-attr]
        except AttributeError:
            # 'NoneType' object has no attribute 'remove'
            raise CannotRemoveElementWithoutParent(
                "The node you're trying to remove has no parent, "
                "are you trying to remove a root element?"
            )

    def drop(self):
        """
        Drop matched nodes from the parent element.
        """
        try:
            parent = self.root.getparent()
        except AttributeError:
            # 'str' object has no attribute 'getparent'
            raise CannotRemoveElementWithoutRoot(
                "The node you're trying to drop has no root, "
                "are you trying to drop a pseudo-element? "
                "Try to use 'li' as a selector instead of 'li::text' or "
                "'//li' instead of '//li/text()', for example."
            )

        try:
            if self.type == "xml":
                parent.remove(self.root)
            else:
                self.root.drop_tree()
        except (AttributeError, AssertionError):
            # 'NoneType' object has no attribute 'drop'
            raise CannotDropElementWithoutParent(
                "The node you're trying to remove has no parent, "
                "are you trying to remove a root element?"
            )

    @property
    def attrib(self) -> Dict[str, str]:
        """Return the attributes dictionary for underlying element."""
        return dict(self.root.attrib)

    def cleaned(
        self: _SelectorType, cleaner: Union[str, Cleaner] = "auto"
    ) -> _SelectorType:
        """
        Return a copy of a Selector, with underlying subtree cleaned.
        Allowed values of ``cleaner`` argument:

        * "html" (default) - use default ``lxml.html.clean.Cleaner``;
        * "text" - clean with options tuned for text extraction: elements
          like ``<script>`` and ``<style>`` are removed, cleaning options
          are tuned for speed, assuming text extraction is the end goal;
        * custom ``lxml.html.clean.Cleaner`` objects are also supported.
        """
        if isinstance(cleaner, str):
            if cleaner not in {"html", "text"}:
                raise ValueError(
                    "cleaner must be 'html', 'text' or "
                    "an lxml.html.clean.Cleaner instance"
                )
        if cleaner == "html":
            cleaner = self._html_cleaner
        elif cleaner == "text":
            cleaner = self._text_cleaner
        root = cleaner.clean_html(self.root)
        return self.__class__(
            root=root,
            _expr=self._expr,
            namespaces=self.namespaces,
            type=self.type,
        )

    def __bool__(self) -> bool:
        """
        Return ``True`` if there is any real content selected or ``False``
        otherwise.  In other words, the boolean value of a :class:`Selector` is
        given by the contents it selects.
        """
        return bool(self.get())

    __nonzero__ = __bool__

    def __str__(self) -> str:
        data = repr(shorten(self.get(), width=40))
        return f"<{type(self).__name__} xpath={self._expr!r} data={data}>"

    __repr__ = __str__<|MERGE_RESOLUTION|>--- conflicted
+++ resolved
@@ -19,10 +19,8 @@
 
 from cssselect import GenericTranslator as OriginalGenericTranslator
 from lxml import etree, html
-<<<<<<< HEAD
 from lxml.html.clean import Cleaner  # pylint: disable=no-name-in-module
-import html_text
-=======
+import html_text  # type: ignore[import]
 from packaging.version import Version
 
 from .csstranslator import GenericTranslator, HTMLTranslator
@@ -38,7 +36,6 @@
         "html",
         "xml",
     ]
->>>>>>> 7172ceb9
 
 
 _SelectorType = TypeVar("_SelectorType", bound="Selector")
@@ -764,11 +761,14 @@
                     "cleaner must be 'html', 'text' or "
                     "an lxml.html.clean.Cleaner instance"
                 )
-        if cleaner == "html":
-            cleaner = self._html_cleaner
-        elif cleaner == "text":
-            cleaner = self._text_cleaner
-        root = cleaner.clean_html(self.root)
+            if cleaner == "html":
+                cleaner_obj = self._html_cleaner
+            elif cleaner == "text":
+                cleaner_obj = self._text_cleaner
+        else:
+            cleaner_obj = cleaner
+
+        root = cleaner_obj.clean_html(self.root)  # type: ignore[type-var]
         return self.__class__(
             root=root,
             _expr=self._expr,
