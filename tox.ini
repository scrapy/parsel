[tox]
envlist = py27, py34, py35, py36, py37, pypy, pypy3

[testenv]
deps =
    -r{toxinidir}/tests/requirements.txt

commands = py.test --cov=parsel --cov-report= {posargs:parsel tests}

<<<<<<< HEAD
[testenv:security]
basepython = python3
deps =
    bandit
commands =
    bandit -r -c .bandit.yml {posargs:parsel}
=======
[testenv:flake8]
basepython = python3.8
deps =
    {[testenv]deps}
    pytest-flake8
commands =
    pytest --flake8
>>>>>>> 58d07f96

[docs]
changedir = docs
deps =
    sphinx
    sphinx-notfound-page
    sphinx_rtd_theme

[testenv:docs]
changedir = {[docs]changedir}
deps = {[docs]deps}
commands =
    sphinx-build -W -b html . {envtmpdir}/html<|MERGE_RESOLUTION|>--- conflicted
+++ resolved
@@ -7,14 +7,13 @@
 
 commands = py.test --cov=parsel --cov-report= {posargs:parsel tests}
 
-<<<<<<< HEAD
 [testenv:security]
-basepython = python3
+basepython = python3.8
 deps =
     bandit
 commands =
     bandit -r -c .bandit.yml {posargs:parsel}
-=======
+
 [testenv:flake8]
 basepython = python3.8
 deps =
@@ -22,7 +21,6 @@
     pytest-flake8
 commands =
     pytest --flake8
->>>>>>> 58d07f96
 
 [docs]
 changedir = docs
