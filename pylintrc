--- conflicted
+++ resolved
@@ -3,13 +3,7 @@
 persistent=no
 
 [MESSAGES CONTROL]
-<<<<<<< HEAD
-disable=bad-continuation,
-        c-extension-no-member,
-=======
 disable=c-extension-no-member,
-        deprecated-method,
->>>>>>> 96fc3d7b
         fixme,
         import-error,
         import-outside-toplevel,
